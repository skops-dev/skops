name: pytest

on:
  - push
  - pull_request

concurrency:
  group: ${{ github.workflow }}-${{ github.event.pull_request.number || github.ref }}
  cancel-in-progress: true

jobs:
  pytest:

    runs-on: ${{ matrix.os }}
    if: "github.repository == 'skops-dev/skops'"
    strategy:
      fail-fast: false  # need to see which ones fail
      matrix:
        os: [ubuntu-latest, windows-latest, macos-latest]
<<<<<<< HEAD
        python: ["3.8", "3.9", "3.10", "3.11"]
=======
        python: ["3.8", "3.9", "3.10"]
>>>>>>> 637b8667
        # this is to make the CI run on different sklearn versions
        include:
          - python: "3.8"
            sklearn_version: "1.0"
<<<<<<< HEAD
          - python: "3.9"
            sklearn_version: "1.1"
=======
          # TODO: add sklearn 1.1 when we add 3.11 support
          - python: "3.9"
            sklearn_version: "1.2"
>>>>>>> 637b8667
          - python: "3.10"
            sklearn_version: "1.2"
          - python: "3.11"
            sklearn_version: "nightly"


    # Timeout: https://stackoverflow.com/a/59076067/4521646
    timeout-minutes: 15

    steps:

    # The following two steps are workarounds to retrieve the "real" commit
    # message and make it available in later steps. This is because we want to
    # check the content of the commit message, but on PRs, it's replaced by an
    # artificial commit message. See https://github.com/skops-dev/skops/pull/147
    - uses: actions/checkout@v3
      with:
        fetch-depth: 0
        ref: ${{github.event.after}}

    - run: |
        echo PR_COMMIT_MESSAGE=$(git log -1 --pretty=format:\"%s\") >> $GITHUB_ENV
      shell: bash

    - name: Set up Python ${{ matrix.python }}
      uses: actions/setup-python@v4
      with:
        python-version: ${{ matrix.python }}

    - name: Install dependencies
      run: |
        pip install .[docs,tests]
        pip install black=="22.6.0" isort=="5.10.1" mypy=="0.981"
        pip uninstall --yes scikit-learn
        if [ ${{ matrix.sklearn_version }} == "nightly" ];
          then pip install --pre --extra-index https://pypi.anaconda.org/scipy-wheels-nightly/simple scikit-learn;
          else pip install "scikit-learn~=${{ matrix.sklearn_version }}";
        fi
        python --version
        pip --version
        pip list
      shell: bash

    - name: Check black
      run: black --check --diff .

    - name: Check isort
      run: isort --check --diff .

    - name: Tests
      env:
        SUPER_SECRET: ${{ secrets.HF_HUB_TOKEN }}
      run: |
        python -m pytest -s -v --cov-report=xml -m "not inference" skops/

    - name: Mypy
      run: mypy --config-file pyproject.toml skops

    - name: Inference tests (conditional)
      if: contains(env.PR_COMMIT_MESSAGE, '[CI inference]')
      run: |
        python -m pytest -s -v -m "inference" skops/

    - name: Upload coverage to Codecov
      uses: codecov/codecov-action@v3
      with:
        env_vars: OS,PYTHON
        fail_ci_if_error: true
        token: ${{ secrets.CODECOV_TOKEN }}
        files: ./coverage.xml
        flags: unittests
        name: codecov-umbrella
        verbose: true<|MERGE_RESOLUTION|>--- conflicted
+++ resolved
@@ -17,23 +17,13 @@
       fail-fast: false  # need to see which ones fail
       matrix:
         os: [ubuntu-latest, windows-latest, macos-latest]
-<<<<<<< HEAD
         python: ["3.8", "3.9", "3.10", "3.11"]
-=======
-        python: ["3.8", "3.9", "3.10"]
->>>>>>> 637b8667
         # this is to make the CI run on different sklearn versions
         include:
           - python: "3.8"
             sklearn_version: "1.0"
-<<<<<<< HEAD
           - python: "3.9"
             sklearn_version: "1.1"
-=======
-          # TODO: add sklearn 1.1 when we add 3.11 support
-          - python: "3.9"
-            sklearn_version: "1.2"
->>>>>>> 637b8667
           - python: "3.10"
             sklearn_version: "1.2"
           - python: "3.11"
