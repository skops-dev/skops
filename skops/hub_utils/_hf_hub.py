"""
This module contains utilities to push a model to the hub and pull from the
hub.
"""
from __future__ import annotations

import collections
import json
import shutil
from pathlib import Path
from typing import Any, List, MutableMapping, Union

import numpy as np
from huggingface_hub import HfApi, snapshot_download
from requests import HTTPError

from ..utils.fixes import Literal

SUPPORTED_TASKS = [
    "tabular-classification",
    "tabular-regression",
    "text-classification",
    "text-regression",
]


def _validate_folder(path: Union[str, Path]) -> None:
    """Validate the contents of a folder.

    This function checks if the contents of a folder make a valid repo for a
    scikit-learn based repo on the Hugging Face Hub.

    A valid repository is one which is understood by the Hub as well as this
    library to run and use the model. Otherwise anything can be put as a model
    repository on the Hub and use it as a `git` and `git lfs` server.

    Raises a ``TypeError`` if invalid.

    Parameters
    ----------
    path: str or Path
        The location of the repo.

    Returns
    -------
    None
    """
    path = Path(path)
    if not path.is_dir():
        raise TypeError("The given path is not a directory.")

    config_path = path / "config.json"
    if not config_path.exists():
        raise TypeError("Configuration file `config.json` missing.")

    with open(config_path, "r") as f:
        config = json.load(f)

    model_path = config.get("sklearn", {}).get("model", {}).get("file", None)
    if not model_path:
        raise TypeError(
            "Model file not configured in the configuration file. It should be stored"
            " in the hf_hub.sklearn.model key."
        )

    if not (path / model_path).exists():
        raise TypeError(f"Model file {model_path} does not exist.")


def _get_example_input(data):
    """Returns the example input of a model.

    The input is converted into a dictionary which is then stored in the config
    file.

    Parameters
    ----------
    data: array-like
        The input needs to be either a ``pandas.DataFrame`` or a
        ``numpy.ndarray``. The first 3 rows are used as example input.

    Returns
    -------
    example_input: dict of lists
        The example input of the model as accepted by HuggingFace's backend.
    """
    try:
        import pandas as pd

        if isinstance(data, pd.DataFrame):
            return {x: data[x][:3].to_list() for x in data.columns}
    except ImportError:
        # pandas is not installed, the data cannot be a pandas DataFrame
        pass

    # here we convert the first three rows of the numpy array to a dict of lists
    # to be stored in the config file
    if isinstance(data, np.ndarray):
        return {f"x{x}": data[:3, x].tolist() for x in range(data.shape[1])}

    raise ValueError("The data is not a pandas.DataFrame or a numpy.ndarray.")


def _get_column_names(data):
    """Returns the column names of the input.

    If data is a ``numpy.ndarray``, column names are assumed to be ``x0`` to
    ``xn-1``, where ``n`` is the number of columns.

    Parameters
    ----------
    data: pandas.DataFrame or numpy.ndarray
        The data whose columns names are to be returned.

    Returns
    -------
    columns: list of tuples
        A list of strings. Each string is a column name.
    """
    try:
        import pandas as pd

        if isinstance(data, pd.DataFrame):
            return list(data.columns)
    except ImportError:
        # pandas is not installed, the data cannot be a pandas DataFrame
        pass

    # TODO: this is going to fail for Structured Arrays. We can add support for
    # them later if we see need for it.
    if isinstance(data, np.ndarray):
        return [f"x{x}" for x in range(data.shape[1])]

    raise ValueError("The data is not a pandas.DataFrame or a numpy.ndarray.")


def _create_config(
<<<<<<< HEAD
    *, model_path: Union[str, Path], requirements: List[str], dst: Union[str, Path]
=======
    *,
    model_path: Union[str, Path],
    requirements: List[str],
    dst: Union[str, Path],
    task: Literal[
        "tabular-classification",
        "tabular-regression",
        "text-classification",
        "text-regression",
    ],
    data,
>>>>>>> a78fecaf
) -> None:
    """Write the configuration into a `config.json` file.

    Parameters
    ----------
    model_path : str, or Path
        The relative path (from the repo root) to the model file.

    requirements : list of str
        A list of required packages. The versions are then extracted from the
        current environment.

    dst : str, or Path
        The path to an existing folder where the config file should be created.

    task: "tabular-classification", "tabular-regression",
    "text-classification", /
            or "text-regression"
        The task of the model, which determines the input and output type of
        the model. It can be one of: ``tabular-classification``,
        ``tabular-regression``, ``text-classification``, ``text-regression``.

    data: array-like
        The input to the model. This is used for two purposes:

            1. Save an example input to the model, which is used by
               HuggingFace's backend and shown in the widget of the model's
               page.
            2. Store the columns and their order of the input, which is used by
               HuggingFace's backend to pass the data in the right form to the
               model.

        The first 3 input values are used as example inputs.

    Returns
    -------
    None
    """
    # so that we don't have to explicitly add keys and they're added as a
    # dictionary if they are not found
    # see: https://stackoverflow.com/a/13151294/2536294
    def recursively_default_dict() -> MutableMapping:
        return collections.defaultdict(recursively_default_dict)

    config = recursively_default_dict()
    config["sklearn"]["model"]["file"] = str(model_path)
    config["sklearn"]["environment"] = requirements
    config["sklearn"]["task"] = task

    if "tabular" in task:
        config["sklearn"]["example_input"] = _get_example_input(data)
        config["sklearn"]["columns"] = _get_column_names(data)
    elif "text" in task:
        if isinstance(data, list) and all(isinstance(x, str) for x in data):
            config["sklearn"]["example_input"] = {"data": data[:3]}
        else:
            raise ValueError("The data needs to be a list of strings.")

    with open(Path(dst) / "config.json", mode="w") as f:
        json.dump(config, f, sort_keys=True, indent=4)


def init(
<<<<<<< HEAD
    *, model: Union[str, Path], requirements: List[str], dst: Union[str, Path]
=======
    *,
    model: Union[str, Path],
    requirements: List[str],
    dst: Union[str, Path],
    task: Literal[
        "tabular-classification",
        "tabular-regression",
        "text-classification",
        "text-regression",
    ],
    data,
>>>>>>> a78fecaf
) -> None:
    """Initialize a scikit-learn based Hugging Face repo.

    Given a model pickle and a set of required packages, this function
    initializes a folder to be a valid Hugging Face scikit-learn based repo.

    Parameters
    ----------
    model: str, or Path
        The path to a model pickle file.

    requirements: list of str
        A list of required packages. The versions are then extracted from the
        current environment.

    dst: str, or Path
        The path to a non-existing or empty folder which is to be initialized.

    task: str
        The task of the model, which determines the input and output type of
        the model. It can be one of: ``tabular-classification``,
        ``tabular-regression``, ``text-classification``, ``text-regression``.

    data: array-like
        The input to the model. This is used for two purposes:

            1. Save an example input to the model, which is used by
               HuggingFace's backend and shown in the widget of the model's
               page.
            2. Store the columns and their order of the input, which is used by
               HuggingFace's backend to pass the data in the right form to the
               model.

        The first 3 input values are used as example inputs.

        If ``task`` is ``tabular-classification`` or ``tabular-regression``,
        the data needs to be a ``pandas.DataFrame`` or a ``numpy.ndarray``. If
        ``task`` is ``text-classification`` or ``text-regression``, the data
        needs to be a ``list`` of strings.

    Returns
    -------
    None
    """
    dst = Path(dst)
    if dst.exists() and bool(next(dst.iterdir(), None)):
        raise OSError("None-empty dst path already exists!")

    if task not in SUPPORTED_TASKS:
        raise ValueError(
            f"Task {task} not supported. Supported tasks are: {SUPPORTED_TASKS}"
        )
    dst.mkdir(parents=True, exist_ok=True)

    shutil.copy2(src=model, dst=dst)

    model_name = Path(model).name
    _create_config(
        model_path=model_name,
        requirements=requirements,
        dst=dst,
        task=task,
        data=data,
    )


def update_env(
    *, path: Union[str, Path], requirements: Union[List[str], None] = None
) -> None:
    """Update the environment requirements of a repo.

    This function takes the path to the repo, and updates the requirements of
    running the scikit-learn based model in the repo.

    Parameters
    ----------
    path: str, or Path
        The path to an existing local repo.

    requirements: list of str, optional
        The list of required packages for the model. If none is passed, the
        list of existing requirements is used and their versions are updated.

    Returns
    -------
    None
    """
    pass


def push(
    *,
    repo_id: str,
    source: Union[str, Path],
    token: str | None = None,
    commit_message: str | None = None,
    create_remote: bool = False,
) -> None:
    """Pushes the contents of a model repo to Hugging Face Hub.

    This function validates the contents of the folder before pushing it to the
    Hub.

    Parameters
    ----------
    repo_id: str
        The ID of the destination repository in the form of ``OWNER/REPO_NAME``.

    source: str or Path
        A folder where the contents of the model repo are located.

    token: str, optional
        A token to push to the hub. If not provided, the user should be already
        logged in using ``huggingface-cli login``.

    commit_message: str, optional
        The commit message to be used when pushing to the repo.

    create_remote: bool, optional
        Whether to create the remote repository if it doesn't exist. If the
        remote repository doesn't exist and this parameter is ``False``, it
        raises an error. Otherwise it checks if the remote repository exists,
        and would create it if it doesn't.

    Returns
    -------
    None

    Notes
    -----
    This function raises a ``TypeError`` if the contents of the source folder
    do not make a valid Hugging Face Hub scikit-learn based repo.
    """
    _validate_folder(path=source)
    client = HfApi()

    if create_remote:
        try:
            client.model_info(repo_id=repo_id, token=token)
        except HTTPError:
            client.create_repo(repo_id=repo_id, token=token, repo_type="model")

    client.upload_folder(
        repo_id=repo_id,
        path_in_repo=".",
        folder_path=source,
        commit_message=commit_message,
        commit_description=None,
        token=token,
        repo_type=None,
        revision=None,
        create_pr=False,
    )


def get_config(path: Union[str, Path]) -> dict[str, Any]:
    """Returns the configuration of a project.

    Parameters
    ----------
    path: str
        The path to the directory holding the project and its ``config.json``
        configuration file.

    Returns
    -------
    config: dict
        A dictionary which holds the configs of the project.
    """
    with open(Path(path) / "config.json", "r") as f:
        config = json.load(f)
    return config


def get_requirements(path: Union[str, Path]) -> List[str]:
    """Returns the requirements of a project.

    Parameters
    ----------
    path: str
        The path to the director holding the project and its ``config.json``
        configuration file.

    Returns
    -------
    requirements: list of str
        The list of requirements which can be passed to the package manager to
        be installed.
    """
    config = get_config(path)
    return config.get("sklearn", dict()).get("environment", list())


def download(
    *,
    repo_id: str,
    dst: Union[str, Path],
    revision: str | None = None,
    token: str | None = None,
    keep_cache: bool = True,
    **kwargs: Any,
) -> None:
    """Download a repository into a directory.

    The directory needs to be an empty or a non-existing one.

    Parameters
    ----------
    repo_id: str
        The ID of the Hugging Face Hub repository in the form of
        ``OWNER/REPO_NAME``.

    dst: str, or Path
        The directory to which the files are downloaded.

    revision: str, optional
        The revision of the project to download. This can be a git tag, branch,
        or a git commit hash. By default the latest revision of the default
        branch is downloaded.

    token: str, optional
        The token to be used to download the files. Only required if the
        repository is private.

    keep_cache: bool, default=True
        Whether the cached data should be kept or removed after download. By
        default a copy of the cached files will be created in the ``dst``
        folder. If ``False``, the cache will be removed after the contents are
        copied. Note that the cache is git based and by default new files are
        only downloaded if there is a new revision of them on the hub. If you
        keep the cache, the old files are not removed after downloading the
        newer versions of them.

    kwargs: dict
        Other parameters to be passed to ``huggingface_hub.snapshot_download``.

    Returns
    -------
    None
    """
    dst = Path(dst)
    if dst.exists() and bool(next(dst.iterdir(), None)):
        raise OSError("None-empty dst path already exists!")
    dst.rmdir()

    cached_folder = snapshot_download(
        repo_id=repo_id, revision=revision, use_auth_token=token, **kwargs
    )
    shutil.copytree(cached_folder, dst)
    if not keep_cache:
        shutil.rmtree(path=cached_folder)<|MERGE_RESOLUTION|>--- conflicted
+++ resolved
@@ -135,9 +135,6 @@
 
 
 def _create_config(
-<<<<<<< HEAD
-    *, model_path: Union[str, Path], requirements: List[str], dst: Union[str, Path]
-=======
     *,
     model_path: Union[str, Path],
     requirements: List[str],
@@ -149,7 +146,6 @@
         "text-regression",
     ],
     data,
->>>>>>> a78fecaf
 ) -> None:
     """Write the configuration into a `config.json` file.
 
@@ -213,9 +209,6 @@
 
 
 def init(
-<<<<<<< HEAD
-    *, model: Union[str, Path], requirements: List[str], dst: Union[str, Path]
-=======
     *,
     model: Union[str, Path],
     requirements: List[str],
@@ -227,7 +220,6 @@
         "text-regression",
     ],
     data,
->>>>>>> a78fecaf
 ) -> None:
     """Initialize a scikit-learn based Hugging Face repo.
 
