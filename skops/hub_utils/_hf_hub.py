"""
This module contains utilities to push a model to the hub and pull from the
hub.
"""
from __future__ import annotations

import collections
import itertools
import json
import os
import shutil
from pathlib import Path
<<<<<<< HEAD
from typing import Any, Iterable, List, MutableMapping, Optional, Union
=======
from typing import Any, List, Literal, MutableMapping, Optional, Union
>>>>>>> 7b26cab1

import numpy as np
from huggingface_hub import HfApi, InferenceApi, snapshot_download
from sklearn.utils import check_array

SUPPORTED_TASKS = [
    "tabular-classification",
    "tabular-regression",
    "text-classification",
    "text-regression",
]


def _validate_folder(path: Union[str, Path]) -> None:
    """Validate the contents of a folder.

    This function checks if the contents of a folder make a valid repo for a
    scikit-learn based repo on the Hugging Face Hub.

    A valid repository is one which is understood by the Hub as well as this
    library to run and use the model. Otherwise anything can be put as a model
    repository on the Hub and use it as a `git` and `git lfs` server.

    Raises a ``TypeError`` if invalid.

    Parameters
    ----------
    path: str or Path
        The location of the repo.

    Raises
    ------
    TypeError
        Raised when the passed path is invalid.

    Returns
    -------
    None
    """
    path = Path(path)
    if not path.is_dir():
        raise TypeError("The given path is not a directory.")

    config_path = path / "config.json"
    if not config_path.exists():
        raise TypeError("Configuration file `config.json` missing.")

    with open(config_path, "r") as f:
        config = json.load(f)

    model_path = config.get("sklearn", {}).get("model", {}).get("file", None)
    if not model_path:
        raise TypeError(
            "Model file not configured in the configuration file. It should be stored"
            " in the hf_hub.sklearn.model key."
        )

    if not (path / model_path).exists():
        raise TypeError(f"Model file {model_path} does not exist.")


def _get_example_input_from_tabular_data(data):
    """Returns the example input of a model for a tabular task.

    The input is converted into a dictionary which is then stored in the config
    file.

    Parameters
    ----------
    data: array-like
        The input needs to be either a ``pandas.DataFrame``, a 2D
        ``numpy.ndarray`` or a list/tuple that can be converted to a 2D
        ``numpy.ndarray``. The first 3 rows are used as example input.

    Returns
    -------
    example_input: dict of lists
        The example input of the model as accepted by Hugging Face's backend.
    """
    try:
        import pandas as pd

        if isinstance(data, pd.DataFrame):
            return {x: data[x][:3].to_list() for x in data.columns}
    except ImportError:
        # pandas is not installed, the data cannot be a pandas DataFrame
        pass

    # here we convert the first three rows of `data` to a dict of lists
    # to be stored in the config file
    if isinstance(data, (np.ndarray, list, tuple)):
        data_slice = data[:3]
        # This will raise a ValueError if the array is not 2D
        data_slice_array = check_array(data_slice, ensure_2d=True)
        return {
            f"x{x}": data_slice_array[:, x].tolist()
            for x in range(data_slice_array.shape[1])
        }

    raise ValueError(
        "The data is not a pandas.DataFrame, a 2D numpy.ndarray or a "
        "list/tuple that can be converted to a 2D numpy.ndarray."
    )


def _get_example_input_from_text_data(data: Iterable[str]):
    """Returns the example input of a model for a text task.

    The input is converted into a dictionary which is then stored in the config
    file.

    Parameters
    ----------
    data: Iterable[str]
        An iterable of strings. The first 3 elements are used as example input.

    Returns
    -------
    example_input: dict of lists
        The example input of the model as accepted by Hugging Face's backend.
    """

    def _head(data, n):
        data, data_copy = itertools.tee(data, 2)
        return list(itertools.islice(data_copy, n))

    def _is_sequence_of_strings(data):
        if isinstance(data, str):
            return False
        try:
            return all(isinstance(x, str) for x in data)
        except TypeError:
            # data isn't even iterable, can't be a sequence of strings
            return False

    error_message = "The data needs to be an iterable of strings."
    try:
        data_head = _head(data, n=3)
        if _is_sequence_of_strings(data_head):
            return {"data": data_head}
        else:
            raise ValueError(error_message)
    except TypeError as e:
        raise ValueError(error_message) from e


def _get_column_names(data):
    """Returns the column names of the input.

    If data is not a ``pandas.DataFrame``, column names are assumed to be
    ``x0`` to ``xn-1``, where ``n`` is the number of columns.

    Parameters
    ----------
    data: array-like
        The data whose columns names are to be returned. Must be a
        ``pandas.DataFrame``, a 2D ``numpy.ndarray`` or a list/tuple that can
        be converted to a 2D ``numpy.ndarray``.

    Returns
    -------
    columns: list of strings
        A list of strings. Each string is a column name.
    """
    try:
        import pandas as pd

        if isinstance(data, pd.DataFrame):
            return list(data.columns)
    except ImportError:
        # pandas is not installed, the data cannot be a pandas DataFrame
        pass

    # TODO: this is going to fail for Structured Arrays. We can add support for
    # them later if we see need for it.
    if isinstance(data, (np.ndarray, list, tuple)):
        # This will raise a ValueError if the array is not 2D
        data_array = check_array(data, ensure_2d=True)
        return [f"x{x}" for x in range(data_array.shape[1])]

    raise ValueError(
        "The data is not a pandas.DataFrame, a 2D numpy.ndarray or a "
        "list/tuple that can be converted to a 2D numpy.ndarray."
    )


def _create_config(
    *,
    model_path: Union[str, Path],
    requirements: List[str],
    dst: Union[str, Path],
    task: Literal[
        "tabular-classification",
        "tabular-regression",
        "text-classification",
        "text-regression",
    ],
    data,
    model_format: Literal[  # type: ignore
        "skops",
        "pickle",
        "auto",
    ] = "auto",
) -> None:
    """Write the configuration into a ``config.json`` file.

    Parameters
    ----------
    model_path : str, or Path
        The relative path (from the repo root) to the model file.

    requirements : list of str
        A list of required packages. The versions are then extracted from the
        current environment.

    dst : str, or Path
        The path to an existing folder where the config file should be created.

    task: "tabular-classification", "tabular-regression",
    "text-classification", /
            or "text-regression"
        The task of the model, which determines the input and output type of
        the model. It can be one of: ``tabular-classification``,
        ``tabular-regression``, ``text-classification``, ``text-regression``.

    data: array-like, or iterable
        The input to the model. This is used for two purposes:

            1. Save an example input to the model, which is used by
               HuggingFace's backend and shown in the widget of the model's
               page.
            2. Store the columns and their order of the input, which is used by
               HuggingFace's backend to pass the data in the right form to the
               model.

        The first 3 input values are used as example inputs. If the task is
        ``tabular-classification`` or ``tabular-regression``, then data is
        expected to be an array-like. Otherwise, it is expected to be an
        iterable of strings.

    model_format: str
        The format used to persist the model. Can be ``"auto"``, ``"skops"``
        or ``"pickle"``. Defaults to ``"auto"``, which would mean:

        - ``"pickle"`` if the extension is one of ``{".pickle", ".pkl", ".joblib"}``
        - ``"skops"`` if the extension is ``".skops"``

    Returns
    -------
    None
    """
    # so that we don't have to explicitly add keys and they're added as a
    # dictionary if they are not found
    # see: https://stackoverflow.com/a/13151294/2536294
    def recursively_default_dict() -> MutableMapping:
        return collections.defaultdict(recursively_default_dict)

    if model_format == "auto":
        extension = Path(model_path).suffix
        if extension in [".pkl", ".pickle", ".joblib"]:
            model_format = "pickle"
        elif extension == ".skops":
            model_format = "skops"
    if model_format not in ["skops", "pickle"]:
        raise ValueError(
            "Cannot determine the input file format. Please indicate the format using"
            " the `model_format` argument."
        )
    config = recursively_default_dict()
    config["sklearn"]["model"]["file"] = str(model_path)
    config["sklearn"]["environment"] = requirements
    config["sklearn"]["task"] = task
    config["sklearn"]["model_format"] = model_format

    if "tabular" in task:
        config["sklearn"]["example_input"] = _get_example_input_from_tabular_data(data)
        config["sklearn"]["columns"] = _get_column_names(data)
    elif "text" in task:
        config["sklearn"]["example_input"] = _get_example_input_from_text_data(data)

    dump_json(Path(dst) / "config.json", config)


def _check_model_file(path: str | Path) -> Path:
    """Perform sanity checks on the model file

    Parameters
    ----------
    path : str or Path
      The model path

    Returns
    -------
    path : Path
      The model path as a  ``pathlib.Path``.

    Raises
    ------
    OSError
      If the model file does not exist.
    """
    if not os.path.exists(path):
        raise OSError(f"Model file '{path}' does not exist.")

    if os.path.getsize(path) == 0:
        raise RuntimeError(f"Model file '{path}' is empty.")

    return Path(path)


def init(
    *,
    model: Union[str, Path],
    requirements: List[str],
    dst: Union[str, Path],
    task: Literal[
        "tabular-classification",
        "tabular-regression",
        "text-classification",
        "text-regression",
    ],
    data,
    model_format: Literal[  # type: ignore
        "skops",
        "pickle",
        "auto",
    ] = "auto",
) -> None:
    """Initialize a scikit-learn based Hugging Face repo.

    Given a pickled model and a set of required packages, this function
    initializes a folder to be a valid Hugging Face scikit-learn based repo.

    Parameters
    ----------
    model: str, or Path
        The path to a model pickle file.

    requirements: list of str
        A list of required packages. The versions are then extracted from the
        current environment.

    dst: str, or Path
        The path to a non-existing or empty folder which is to be initialized.

    task: str
        The task of the model, which determines the input and output type of
        the model. It can be one of: ``tabular-classification``,
        ``tabular-regression``, ``text-classification``, ``text-regression``.

    data: array-like
        The input to the model. This is used for two purposes:

            1. Save an example input to the model, which is used by
               HuggingFace's backend and shown in the widget of the model's
               page.
            2. Store the columns and their order of the input, which is used by
               HuggingFace's backend to pass the data in the right form to the
               model.

        The first 3 input values are used as example inputs.

        If ``task`` is ``"tabular-classification"`` or ``"tabular-regression"``,
        the data needs to be a :class:`pandas.DataFrame` or a
        :class:`numpy.ndarray`. If ``task`` is ``"text-classification"`` or
        ``"text-regression"``, the data needs to be a ``list`` of strings.

    model_format: str
        The format the model was persisted in. Can be ``"auto"``, ``"skops"``
        or ``"pickle"``. Defaults to ``"auto"`` that relies on file extension.

    Returns
    -------
    None
    """
    dst = Path(dst)
    if dst.exists() and bool(next(dst.iterdir(), None)):
        raise OSError("None-empty dst path already exists!")

    if task not in SUPPORTED_TASKS:
        raise ValueError(
            f"Task {task} not supported. Supported tasks are: {SUPPORTED_TASKS}"
        )

    model = _check_model_file(model)

    dst.mkdir(parents=True, exist_ok=True)

    try:
        shutil.copy2(src=model, dst=dst)

        model_name = model.name
        _create_config(
            model_path=model_name,
            requirements=requirements,
            dst=dst,
            task=task,
            data=data,
            model_format=model_format,
        )
    except Exception:
        shutil.rmtree(dst)
        raise


def add_files(*files: str | Path, dst: str | Path, exist_ok: bool = False) -> None:
    """Add files to initialized repo.

    After having called :func:`.hub_utils.init`, use this function to add
    arbitrary files to be uploaded in addition to the model and model card.

    In particular, it can be useful to upload the script itself that produces
    those artifacts by calling ``hub_utils.add_files([__file__], dst=...)``.

    Parameters
    ----------
    *files : str or Path
        The files to be added.

    dst : str or Path
        Path to the initialized repo, same as used during
        :func:`.hub_utils.init`.

    exist_ok : bool (default=False)
        Whether it's okay or not to add a file that already exists. If
        ``True``, override the files, otherwise raise a ``FileExistsError``.

    Raises
    ------
    FileNotFoundError
        When the target folder or the files to be added are not found.

    FileExistsError
        When a file is added that already exists at the target location and
        ``exist_ok=False``.

    """
    dst = Path(dst)
    # check dst exists
    if not dst.exists():
        msg = f"Could not find '{dst}', did you run 'skops.hub_utils.init' first?"
        raise FileNotFoundError(msg)

    src_files = [Path(file) for file in files]
    # check that source files exist
    for file in src_files:
        if not file.exists():
            msg = f"File '{file}' could not be found."
            raise FileNotFoundError(msg)

    dst_files = [dst / Path(file).name for file in files]
    for src_file, dst_file in zip(src_files, dst_files):
        # check if target file already exists
        if dst_file.exists() and not exist_ok:
            msg = f"File '{src_file.name}' already found at '{dst}'."
            raise FileExistsError(msg)

        shutil.copy2(src_file, dst_file)


def dump_json(path, content):
    with open(Path(path), mode="w") as f:
        json.dump(content, f, sort_keys=True, indent=4)


def update_env(
    *, path: Union[str, Path], requirements: Union[List[str], None] = None
) -> None:
    """Update the environment requirements of a repo.

    This function takes the path to the repo, and updates the requirements of
    running the scikit-learn based model in the repo.

    Parameters
    ----------
    path: str, or Path
        The path to an existing local repo.

    requirements: list of str, optional
        The list of required packages for the model. If none is passed, the
        list of existing requirements is used and their versions are updated.

    """

    with open(Path(path) / "config.json") as f:
        config = json.load(f)

    config["sklearn"]["environment"] = requirements

    dump_json(Path(path) / "config.json", config)


def push(
    *,
    repo_id: str,
    source: Union[str, Path],
    token: str | None = None,
    commit_message: str | None = None,
    create_remote: bool = False,
    private: bool | None = None,
) -> None:
    """Pushes the contents of a model repo to Hugging Face Hub.

    This function validates the contents of the folder before pushing it to the
    Hub.

    Parameters
    ----------
    repo_id: str
        The ID of the destination repository in the form of ``OWNER/REPO_NAME``.

    source: str or Path
        A folder where the contents of the model repo are located.

    token: str, optional
        A token to push to the Hub. If not provided, the user should be already
        logged in using ``huggingface-cli login``.

    commit_message: str, optional
        The commit message to be used when pushing to the repo.

    create_remote: bool, default=False
        Whether to create the remote repository if it doesn't exist. If the
        remote repository doesn't exist and this parameter is ``False``, it
        raises an error. Otherwise it checks if the remote repository exists,
        and would create it if it doesn't.

    private: bool, default=None
        Whether the remote repository should be public or private. If ``True``
        or ``False`` is passed, this method will set the private/public status
        of the remote repository, regardless of it already existing or not. If
        ``None``, no change is applied.

        .. versionadded:: 0.3

    Returns
    -------
    None

    Raises
    ------
    TypeError
        This function raises a ``TypeError`` if the contents of the source
        folder do not make a valid Hugging Face Hub scikit-learn based repo.
    """
    _validate_folder(path=source)
    client = HfApi()

    if create_remote:
        client.create_repo(
            repo_id=repo_id, token=token, repo_type="model", exist_ok=True
        )

    if private is not None:
        client.update_repo_visibility(repo_id=repo_id, private=private, token=token)

    client.upload_folder(
        repo_id=repo_id,
        path_in_repo=".",
        folder_path=source,
        commit_message=commit_message,
        commit_description=None,
        token=token,
        repo_type=None,
        revision=None,
        create_pr=False,
    )


def get_config(path: Union[str, Path]) -> dict[str, Any]:
    """Returns the configuration of a project.

    Parameters
    ----------
    path: str
        The path to the directory holding the project and its ``config.json``
        configuration file.

    Returns
    -------
    config: dict
        A dictionary which holds the configs of the project.
    """
    with open(Path(path) / "config.json", "r") as f:
        config = json.load(f)
    return config


def get_requirements(path: Union[str, Path]) -> List[str]:
    """Returns the requirements of a project.

    Parameters
    ----------
    path: str
        The path to the director holding the project and its ``config.json``
        configuration file.

    Returns
    -------
    requirements: list of str
        The list of requirements which can be passed to the package manager to
        be installed.
    """
    config = get_config(path)
    return config.get("sklearn", dict()).get("environment", list())


def download(
    *,
    repo_id: str,
    dst: Union[str, Path],
    revision: str | None = None,
    token: str | None = None,
    keep_cache: bool = True,
    **kwargs: Any,
) -> None:
    """Download a repository into a directory.

    The directory needs to be an empty or a non-existing one.

    Parameters
    ----------
    repo_id: str
        The ID of the Hugging Face Hub repository in the form of
        ``OWNER/REPO_NAME``.

    dst: str, or Path
        The directory to which the files are downloaded.

    revision: str, optional
        The revision of the project to download. This can be a git tag, branch,
        or a git commit hash. By default the latest revision of the default
        branch is downloaded.

    token: str, optional
        The token to be used to download the files. Only required if the
        repository is private.

    keep_cache: bool, default=True
        Whether the cached data should be kept or removed after download. By
        default a copy of the cached files will be created in the ``dst``
        folder. If ``False``, the cache will be removed after the contents are
        copied. Note that the cache is git based and by default new files are
        only downloaded if there is a new revision of them on the hub. If you
        keep the cache, the old files are not removed after downloading the
        newer versions of them.

    kwargs: dict
        Other parameters to be passed to
        :func:`huggingface_hub.snapshot_download`.

    Returns
    -------
    None
    """
    dst = Path(dst)
    if dst.exists() and bool(next(dst.iterdir(), None)):
        raise OSError("None-empty dst path already exists!")

    # remove the folder only if it's empty and it exists
    if dst.exists():
        dst.rmdir()

    cached_folder = snapshot_download(
        repo_id=repo_id, revision=revision, use_auth_token=token, **kwargs
    )
    shutil.copytree(cached_folder, dst)
    if not keep_cache:
        shutil.rmtree(path=cached_folder)


def get_model_output(repo_id: str, data: Any, token: Optional[str] = None) -> Any:
    """Returns the output of the model using Hugging Face Hub's inference API.

    See the :ref:`User Guide <hf_hub_inference>` for more details.

    Parameters
    ----------
    repo_id: str
        The ID of the Hugging Face Hub repository in the form of
        ``OWNER/REPO_NAME``.

    data: Any
        The input to be given to the model. This can be a
        :class:`pandas.DataFrame` or a :class:`numpy.ndarray`. If possible, you
        should always pass a :class:`pandas.DataFrame` with correct column
        names.

    token: str, optional
        The token to be used to call the inference API. Only required if the
        repository is private.

    Returns
    -------
    output: numpy.ndarray
        The output of the model.

    Notes
    -----
    If there are warnings or exceptions during inference, this function raises
    a :class:`RuntimeError` including the original errors and warnings
    returned from the server.

    Also note that if the model repo is private, the inference API would not be
    available.
    """
    # TODO: the "type: ignore" should eventually become unncessary when hf_hub
    # is updated
    model_info = HfApi().model_info(repo_id=repo_id, use_auth_token=token)  # type: ignore
    if not model_info.pipeline_tag:
        raise ValueError(
            f"Repo {repo_id} has no pipeline tag. You should set a valid 'task' in"
            " config.json and README.md files. This is automatically done for you if"
            " you pass a valid task to the skops.hub_utils.init() and"
            " skops.card.metadata_from_util() functions to generate those files."
        )

    try:
        inputs = {"data": data.to_dict(orient="list")}
    except AttributeError:
        # the input is not a pandas DataFrame
        inputs = {f"x{i}": data[:, i] for i in range(data.shape[1])}
        inputs = {"data": inputs}

    res = InferenceApi(repo_id=repo_id, task=model_info.pipeline_tag, token=token)(
        inputs=inputs
    )

    if isinstance(res, list):
        return np.array(res)
    else:
        raise RuntimeError(f"There were errors or warnings during inference: {res}")<|MERGE_RESOLUTION|>--- conflicted
+++ resolved
@@ -10,15 +10,13 @@
 import os
 import shutil
 from pathlib import Path
-<<<<<<< HEAD
-from typing import Any, Iterable, List, MutableMapping, Optional, Union
-=======
-from typing import Any, List, Literal, MutableMapping, Optional, Union
->>>>>>> 7b26cab1
+from typing import Any, List, MutableMapping, Optional, Sequence, Union
 
 import numpy as np
 from huggingface_hub import HfApi, InferenceApi, snapshot_download
 from sklearn.utils import check_array
+
+from ..utils.fixes import Literal
 
 SUPPORTED_TASKS = [
     "tabular-classification",
@@ -120,7 +118,7 @@
     )
 
 
-def _get_example_input_from_text_data(data: Iterable[str]):
+def _get_example_input_from_text_data(data: Sequence[str]):
     """Returns the example input of a model for a text task.
 
     The input is converted into a dictionary which is then stored in the config
@@ -128,8 +126,8 @@
 
     Parameters
     ----------
-    data: Iterable[str]
-        An iterable of strings. The first 3 elements are used as example input.
+    data: Sequence[str]
+        An sequence of strings. The first 3 elements are used as example input.
 
     Returns
     -------
@@ -150,7 +148,7 @@
             # data isn't even iterable, can't be a sequence of strings
             return False
 
-    error_message = "The data needs to be an iterable of strings."
+    error_message = "The data needs to be a sequence of strings."
     try:
         data_head = _head(data, n=3)
         if _is_sequence_of_strings(data_head):
@@ -240,7 +238,7 @@
         the model. It can be one of: ``tabular-classification``,
         ``tabular-regression``, ``text-classification``, ``text-regression``.
 
-    data: array-like, or iterable
+    data: array-like or sequence
         The input to the model. This is used for two purposes:
 
             1. Save an example input to the model, which is used by
@@ -253,7 +251,7 @@
         The first 3 input values are used as example inputs. If the task is
         ``tabular-classification`` or ``tabular-regression``, then data is
         expected to be an array-like. Otherwise, it is expected to be an
-        iterable of strings.
+        sequence of strings.
 
     model_format: str
         The format used to persist the model. Can be ``"auto"``, ``"skops"``
@@ -261,6 +259,7 @@
 
         - ``"pickle"`` if the extension is one of ``{".pickle", ".pkl", ".joblib"}``
         - ``"skops"`` if the extension is ``".skops"``
+
 
     Returns
     -------
