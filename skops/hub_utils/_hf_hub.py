"""
This module contains utilities to push a model to the hub and pull from the
hub.
"""
from __future__ import annotations

import collections
import json
import os
import shutil
from pathlib import Path
<<<<<<< HEAD
from pickle import load
from typing import Any, List, MutableMapping, Optional, Union
=======
from typing import Any, List, Literal, MutableMapping, Optional, Union
>>>>>>> 78c5ef4f

import numpy as np
from huggingface_hub import HfApi, InferenceApi, snapshot_download

<<<<<<< HEAD
from skops import card

from ..utils.fixes import Literal

=======
>>>>>>> 78c5ef4f
SUPPORTED_TASKS = [
    "tabular-classification",
    "tabular-regression",
    "text-classification",
    "text-regression",
]


def _validate_folder(path: Union[str, Path]) -> None:
    """Validate the contents of a folder.

    This function checks if the contents of a folder make a valid repo for a
    scikit-learn based repo on the Hugging Face Hub.

    A valid repository is one which is understood by the Hub as well as this
    library to run and use the model. Otherwise anything can be put as a model
    repository on the Hub and use it as a `git` and `git lfs` server.

    Raises a ``TypeError`` if invalid.

    Parameters
    ----------
    path: str or Path
        The location of the repo.

    Raises
    ------
    TypeError
        Raised when the passed path is invalid.

    Returns
    -------
    None
    """
    path = Path(path)
    if not path.is_dir():
        raise TypeError("The given path is not a directory.")

    config_path = path / "config.json"
    if not config_path.exists():
        raise TypeError("Configuration file `config.json` missing.")

    with open(config_path, "r") as f:
        config = json.load(f)

    model_path = config.get("sklearn", {}).get("model", {}).get("file", None)
    if not model_path:
        raise TypeError(
            "Model file not configured in the configuration file. It should be stored"
            " in the hf_hub.sklearn.model key."
        )

    if not (path / model_path).exists():
        raise TypeError(f"Model file {model_path} does not exist.")


def _get_example_input(data):
    """Returns the example input of a model.

    The input is converted into a dictionary which is then stored in the config
    file.

    Parameters
    ----------
    data: array-like
        The input needs to be either a ``pandas.DataFrame`` or a
        ``numpy.ndarray``. The first 3 rows are used as example input.

    Returns
    -------
    example_input: dict of lists
        The example input of the model as accepted by Hugging Face's backend.
    """
    try:
        import pandas as pd

        if isinstance(data, pd.DataFrame):
            return {x: data[x][:3].to_list() for x in data.columns}
    except ImportError:
        # pandas is not installed, the data cannot be a pandas DataFrame
        pass

    # here we convert the first three rows of the numpy array to a dict of lists
    # to be stored in the config file
    if isinstance(data, np.ndarray):
        return {f"x{x}": data[:3, x].tolist() for x in range(data.shape[1])}

    raise ValueError("The data is not a pandas.DataFrame or a numpy.ndarray.")


def _get_column_names(data):
    """Returns the column names of the input.

    If data is a ``numpy.ndarray``, column names are assumed to be ``x0`` to
    ``xn-1``, where ``n`` is the number of columns.

    Parameters
    ----------
    data: pandas.DataFrame or numpy.ndarray
        The data whose columns names are to be returned.

    Returns
    -------
    columns: list of tuples
        A list of strings. Each string is a column name.
    """
    try:
        import pandas as pd

        if isinstance(data, pd.DataFrame):
            return list(data.columns)
    except ImportError:
        # pandas is not installed, the data cannot be a pandas DataFrame
        pass

    # TODO: this is going to fail for Structured Arrays. We can add support for
    # them later if we see need for it.
    if isinstance(data, np.ndarray):
        return [f"x{x}" for x in range(data.shape[1])]

    raise ValueError("The data is not a pandas.DataFrame or a numpy.ndarray.")


def _create_config(
    *,
    model_path: Union[str, Path],
    requirements: List[str],
    dst: Union[str, Path],
    task: Literal[
        "tabular-classification",
        "tabular-regression",
        "text-classification",
        "text-regression",
    ],
    data,
    model_format: Literal[  # type: ignore
        "skops",
        "pickle",
        "auto",
    ] = "auto",
) -> None:
    """Write the configuration into a ``config.json`` file.

    Parameters
    ----------
    model_path : str, or Path
        The relative path (from the repo root) to the model file.

    requirements : list of str
        A list of required packages. The versions are then extracted from the
        current environment.

    dst : str, or Path
        The path to an existing folder where the config file should be created.

    task: "tabular-classification", "tabular-regression",
    "text-classification", /
            or "text-regression"
        The task of the model, which determines the input and output type of
        the model. It can be one of: ``tabular-classification``,
        ``tabular-regression``, ``text-classification``, ``text-regression``.

    data: array-like
        The input to the model. This is used for two purposes:

            1. Save an example input to the model, which is used by
               HuggingFace's backend and shown in the widget of the model's
               page.
            2. Store the columns and their order of the input, which is used by
               HuggingFace's backend to pass the data in the right form to the
               model.

        The first 3 input values are used as example inputs.

    model_format: str
        The format used to persist the model. Can be ``"auto"``, ``"skops"``
        or ``"pickle"``. Defaults to ``"auto"``, which would mean:

        - ``"pickle"`` if the extension is one of ``{".pickle", ".pkl", ".joblib"}``
        - ``"skops"`` if the extension is ``".skops"``

    Returns
    -------
    None
    """
    # so that we don't have to explicitly add keys and they're added as a
    # dictionary if they are not found
    # see: https://stackoverflow.com/a/13151294/2536294
    def recursively_default_dict() -> MutableMapping:
        return collections.defaultdict(recursively_default_dict)

    if model_format == "auto":
        extension = Path(model_path).suffix
        if extension in [".pkl", ".pickle", ".joblib"]:
            model_format = "pickle"
        elif extension == ".skops":
            model_format = "skops"
    if model_format not in ["skops", "pickle"]:
        raise ValueError(
            "Cannot determine the input file format. Please indicate the format using"
            " the `model_format` argument."
        )
    config = recursively_default_dict()
    config["sklearn"]["model"]["file"] = str(model_path)
    config["sklearn"]["environment"] = requirements
    config["sklearn"]["task"] = task
    config["sklearn"]["model_format"] = model_format

    if "tabular" in task:
        config["sklearn"]["example_input"] = _get_example_input(data)
        config["sklearn"]["columns"] = _get_column_names(data)
    elif "text" in task:
        if isinstance(data, list) and all(isinstance(x, str) for x in data):
            config["sklearn"]["example_input"] = {"data": data[:3]}
        else:
            raise ValueError("The data needs to be a list of strings.")

    dump_json(Path(dst) / "config.json", config)


def _check_model_file(path: str | Path) -> Path:
    """Perform sanity checks on the model file

    Parameters
    ----------
    path : str or Path
      The model path

    Returns
    -------
    path : Path
      The model path as a  ``pathlib.Path``.

    Raises
    ------
    OSError
      If the model file does not exist.
    """
    if not os.path.exists(path):
        raise OSError(f"Model file '{path}' does not exist.")

    if os.path.getsize(path) == 0:
        raise RuntimeError(f"Model file '{path}' is empty.")

    return Path(path)


def init(
    *,
    model: Union[str, Path],
    requirements: List[str],
    dst: Union[str, Path],
    task: Literal[
        "tabular-classification",
        "tabular-regression",
        "text-classification",
        "text-regression",
    ],
    data,
    model_format: Literal[  # type: ignore
        "skops",
        "pickle",
        "auto",
    ] = "auto",
) -> None:
    """Initialize a scikit-learn based Hugging Face repo.

    Given a pickled model and a set of required packages, this function
    initializes a folder to be a valid Hugging Face scikit-learn based repo.

    Parameters
    ----------
    model: str, or Path
        The path to a model pickle file.

    requirements: list of str
        A list of required packages. The versions are then extracted from the
        current environment.

    dst: str, or Path
        The path to a non-existing or empty folder which is to be initialized.

    task: str
        The task of the model, which determines the input and output type of
        the model. It can be one of: ``tabular-classification``,
        ``tabular-regression``, ``text-classification``, ``text-regression``.

    data: array-like
        The input to the model. This is used for two purposes:

            1. Save an example input to the model, which is used by
               HuggingFace's backend and shown in the widget of the model's
               page.
            2. Store the columns and their order of the input, which is used by
               HuggingFace's backend to pass the data in the right form to the
               model.

        The first 3 input values are used as example inputs.

        If ``task`` is ``"tabular-classification"`` or ``"tabular-regression"``,
        the data needs to be a :class:`pandas.DataFrame` or a
        :class:`numpy.ndarray`. If ``task`` is ``"text-classification"`` or
        ``"text-regression"``, the data needs to be a ``list`` of strings.

    model_format: str
        The format the model was persisted in. Can be ``"auto"``, ``"skops"``
        or ``"pickle"``. Defaults to ``"auto"`` that relies on file extension.

    Returns
    -------
    None
    """
    dst = Path(dst)
    if dst.exists() and bool(next(dst.iterdir(), None)):
        raise OSError("None-empty dst path already exists!")

    if task not in SUPPORTED_TASKS:
        raise ValueError(
            f"Task {task} not supported. Supported tasks are: {SUPPORTED_TASKS}"
        )

    model = _check_model_file(model)

    dst.mkdir(parents=True, exist_ok=True)

    try:
        shutil.copy2(src=model, dst=dst)

        model_name = model.name
        _create_config(
            model_path=model_name,
            requirements=requirements,
            dst=dst,
            task=task,
            data=data,
            model_format=model_format,
        )

        with open(model, "rb") as f:
            model = load(f)
            model_card = card.Card(model, metadata=card.metadata_from_config(dst))
            model_card.save(dst / "README.md")
    except Exception:
        shutil.rmtree(dst)
        raise


def add_files(*files: str | Path, dst: str | Path, exist_ok: bool = False) -> None:
    """Add files to initialized repo.

    After having called :func:`.hub_utils.init`, use this function to add
    arbitrary files to be uploaded in addition to the model and model card.

    In particular, it can be useful to upload the script itself that produces
    those artifacts by calling ``hub_utils.add_files([__file__], dst=...)``.

    Parameters
    ----------
    *files : str or Path
        The files to be added.

    dst : str or Path
        Path to the initialized repo, same as used during
        :func:`.hub_utils.init`.

    exist_ok : bool (default=False)
        Whether it's okay or not to add a file that already exists. If
        ``True``, override the files, otherwise raise a ``FileExistsError``.

    Raises
    ------
    FileNotFoundError
        When the target folder or the files to be added are not found.

    FileExistsError
        When a file is added that already exists at the target location and
        ``exist_ok=False``.

    """
    dst = Path(dst)
    # check dst exists
    if not dst.exists():
        msg = f"Could not find '{dst}', did you run 'skops.hub_utils.init' first?"
        raise FileNotFoundError(msg)

    src_files = [Path(file) for file in files]
    # check that source files exist
    for file in src_files:
        if not file.exists():
            msg = f"File '{file}' could not be found."
            raise FileNotFoundError(msg)

    dst_files = [dst / Path(file).name for file in files]
    for src_file, dst_file in zip(src_files, dst_files):
        # check if target file already exists
        if dst_file.exists() and not exist_ok:
            msg = f"File '{src_file.name}' already found at '{dst}'."
            raise FileExistsError(msg)

        shutil.copy2(src_file, dst_file)


def dump_json(path, content):
    with open(Path(path), mode="w") as f:
        json.dump(content, f, sort_keys=True, indent=4)


def update_env(
    *, path: Union[str, Path], requirements: Union[List[str], None] = None
) -> None:
    """Update the environment requirements of a repo.

    This function takes the path to the repo, and updates the requirements of
    running the scikit-learn based model in the repo.

    Parameters
    ----------
    path: str, or Path
        The path to an existing local repo.

    requirements: list of str, optional
        The list of required packages for the model. If none is passed, the
        list of existing requirements is used and their versions are updated.

    """

    with open(Path(path) / "config.json") as f:
        config = json.load(f)

    config["sklearn"]["environment"] = requirements

    dump_json(Path(path) / "config.json", config)


def push(
    *,
    repo_id: str,
    source: Union[str, Path],
    token: str | None = None,
    commit_message: str | None = None,
    create_remote: bool = False,
    private: bool | None = None,
) -> None:
    """Pushes the contents of a model repo to Hugging Face Hub.

    This function validates the contents of the folder before pushing it to the
    Hub.

    Parameters
    ----------
    repo_id: str
        The ID of the destination repository in the form of ``OWNER/REPO_NAME``.

    source: str or Path
        A folder where the contents of the model repo are located.

    token: str, optional
        A token to push to the Hub. If not provided, the user should be already
        logged in using ``huggingface-cli login``.

    commit_message: str, optional
        The commit message to be used when pushing to the repo.

    create_remote: bool, default=False
        Whether to create the remote repository if it doesn't exist. If the
        remote repository doesn't exist and this parameter is ``False``, it
        raises an error. Otherwise it checks if the remote repository exists,
        and would create it if it doesn't.

    private: bool, default=None
        Whether the remote repository should be public or private. If ``True``
        or ``False`` is passed, this method will set the private/public status
        of the remote repository, regardless of it already existing or not. If
        ``None``, no change is applied.

        .. versionadded:: 0.3

    Returns
    -------
    None

    Raises
    ------
    TypeError
        This function raises a ``TypeError`` if the contents of the source
        folder do not make a valid Hugging Face Hub scikit-learn based repo.
    """
    _validate_folder(path=source)
    client = HfApi()

    if create_remote:
        client.create_repo(
            repo_id=repo_id, token=token, repo_type="model", exist_ok=True
        )

    if private is not None:
        client.update_repo_visibility(repo_id=repo_id, private=private, token=token)

    client.upload_folder(
        repo_id=repo_id,
        path_in_repo=".",
        folder_path=source,
        commit_message=commit_message,
        commit_description=None,
        token=token,
        repo_type=None,
        revision=None,
        create_pr=False,
    )


def get_config(path: Union[str, Path]) -> dict[str, Any]:
    """Returns the configuration of a project.

    Parameters
    ----------
    path: str
        The path to the directory holding the project and its ``config.json``
        configuration file.

    Returns
    -------
    config: dict
        A dictionary which holds the configs of the project.
    """
    with open(Path(path) / "config.json", "r") as f:
        config = json.load(f)
    return config


def get_requirements(path: Union[str, Path]) -> List[str]:
    """Returns the requirements of a project.

    Parameters
    ----------
    path: str
        The path to the director holding the project and its ``config.json``
        configuration file.

    Returns
    -------
    requirements: list of str
        The list of requirements which can be passed to the package manager to
        be installed.
    """
    config = get_config(path)
    return config.get("sklearn", dict()).get("environment", list())


def download(
    *,
    repo_id: str,
    dst: Union[str, Path],
    revision: str | None = None,
    token: str | None = None,
    keep_cache: bool = True,
    **kwargs: Any,
) -> None:
    """Download a repository into a directory.

    The directory needs to be an empty or a non-existing one.

    Parameters
    ----------
    repo_id: str
        The ID of the Hugging Face Hub repository in the form of
        ``OWNER/REPO_NAME``.

    dst: str, or Path
        The directory to which the files are downloaded.

    revision: str, optional
        The revision of the project to download. This can be a git tag, branch,
        or a git commit hash. By default the latest revision of the default
        branch is downloaded.

    token: str, optional
        The token to be used to download the files. Only required if the
        repository is private.

    keep_cache: bool, default=True
        Whether the cached data should be kept or removed after download. By
        default a copy of the cached files will be created in the ``dst``
        folder. If ``False``, the cache will be removed after the contents are
        copied. Note that the cache is git based and by default new files are
        only downloaded if there is a new revision of them on the hub. If you
        keep the cache, the old files are not removed after downloading the
        newer versions of them.

    kwargs: dict
        Other parameters to be passed to
        :func:`huggingface_hub.snapshot_download`.

    Returns
    -------
    None
    """
    dst = Path(dst)
    if dst.exists() and bool(next(dst.iterdir(), None)):
        raise OSError("None-empty dst path already exists!")

    # remove the folder only if it's empty and it exists
    if dst.exists():
        dst.rmdir()

    cached_folder = snapshot_download(
        repo_id=repo_id, revision=revision, use_auth_token=token, **kwargs
    )
    shutil.copytree(cached_folder, dst)
    if not keep_cache:
        shutil.rmtree(path=cached_folder)


def get_model_output(repo_id: str, data: Any, token: Optional[str] = None) -> Any:
    """Returns the output of the model using Hugging Face Hub's inference API.

    See the :ref:`User Guide <hf_hub_inference>` for more details.

    Parameters
    ----------
    repo_id: str
        The ID of the Hugging Face Hub repository in the form of
        ``OWNER/REPO_NAME``.

    data: Any
        The input to be given to the model. This can be a
        :class:`pandas.DataFrame` or a :class:`numpy.ndarray`. If possible, you
        should always pass a :class:`pandas.DataFrame` with correct column
        names.

    token: str, optional
        The token to be used to call the inference API. Only required if the
        repository is private.

    Returns
    -------
    output: numpy.ndarray
        The output of the model.

    Notes
    -----
    If there are warnings or exceptions during inference, this function raises
    a :class:`RuntimeError` including the original errors and warnings
    returned from the server.

    Also note that if the model repo is private, the inference API would not be
    available.
    """
    # TODO: the "type: ignore" should eventually become unncessary when hf_hub
    # is updated
    model_info = HfApi().model_info(repo_id=repo_id, use_auth_token=token)  # type: ignore
    if not model_info.pipeline_tag:
        raise ValueError(
            f"Repo {repo_id} has no pipeline tag. You should set a valid 'task' in"
            " config.json and README.md files. This is automatically done for you if"
            " you pass a valid task to the skops.hub_utils.init() and"
            " skops.card.metadata_from_util() functions to generate those files."
        )

    try:
        inputs = {"data": data.to_dict(orient="list")}
    except AttributeError:
        # the input is not a pandas DataFrame
        inputs = {f"x{i}": data[:, i] for i in range(data.shape[1])}
        inputs = {"data": inputs}

    res = InferenceApi(repo_id=repo_id, task=model_info.pipeline_tag, token=token)(
        inputs=inputs
    )

    if isinstance(res, list):
        return np.array(res)
    else:
        raise RuntimeError(f"There were errors or warnings during inference: {res}")<|MERGE_RESOLUTION|>--- conflicted
+++ resolved
@@ -9,23 +9,11 @@
 import os
 import shutil
 from pathlib import Path
-<<<<<<< HEAD
-from pickle import load
-from typing import Any, List, MutableMapping, Optional, Union
-=======
 from typing import Any, List, Literal, MutableMapping, Optional, Union
->>>>>>> 78c5ef4f
 
 import numpy as np
 from huggingface_hub import HfApi, InferenceApi, snapshot_download
 
-<<<<<<< HEAD
-from skops import card
-
-from ..utils.fixes import Literal
-
-=======
->>>>>>> 78c5ef4f
 SUPPORTED_TASKS = [
     "tabular-classification",
     "tabular-regression",
