"""
This module contains utilities to push a model to the hub and pull from the
hub.
"""
from __future__ import annotations

import collections
import json
import shutil
from pathlib import Path
from typing import Any, MutableMapping, Union

from huggingface_hub import HfApi, snapshot_download
from requests import HTTPError


def _validate_folder(path: Union[str, Path]) -> None:
    """Validate the contents of a folder.

    This function checks if the contents of a folder make a valid repo for a
    scikit-learn based repo on the Hugging Face Hub.

    A valid repository is one which is understood by the Hub as well as this
    library to run and use the model. Otherwise anything can be put as a model
    repository on the Hub and use it as a `git` and `git lfs` server.

    Raises a ``TypeError`` if invalid.

    Parameters
    ----------
    path: str or Path
        The location of the repo.

    Returns
    -------
    None
    """
    path = Path(path)
    if not path.is_dir():
        raise TypeError("The given path is not a directory.")

    config_path = path / "config.json"
    if not config_path.exists():
        raise TypeError("Configuration file `config.json` missing.")

    with open(config_path, "r") as f:
        config = json.load(f)

    model_path = config.get("sklearn", {}).get("model", {}).get("file", None)
    if not model_path:
        raise TypeError(
            "Model file not configured in the configuration file. It should be stored"
            " in the hf_hub.sklearn.model key."
        )

    if not (path / model_path).exists():
        raise TypeError(f"Model file {model_path} does not exist.")


def _create_config(
    *, model_path: Union[str, Path], requirements: list[str], dst: Union[str, Path]
) -> None:
    """Write the configuration into a `config.json` file.

    Parameters
    ----------
    model_path : str, or Path
        The relative path (from the repo root) to the model file.

    requirements : list of str
        A list of required packages. The versions are then extracted from the
        current environment.

    dst : str, or Path
        The path to an existing folder where the config file should be created.

    Returns
    -------
    None
    """
    # so that we don't have to explicitly add keys and they're added as a
    # dictionary if they are not found
    # see: https://stackoverflow.com/a/13151294/2536294
    def recursively_default_dict() -> MutableMapping:
        return collections.defaultdict(recursively_default_dict)

    config = recursively_default_dict()
    config["sklearn"]["model"]["file"] = str(model_path)
    config["sklearn"]["environment"] = requirements

    with open(Path(dst) / "config.json", mode="w") as f:
        json.dump(config, f, sort_keys=True, indent=4)


<<<<<<< HEAD
def init(*, model: Union[str, Path], requirements: List[str], dst: Union[str, Path]):
    """Initialize a scikit-learn based Hugging Face repo.
=======
def init(
    *, model: Union[str, Path], requirements: list[str], dst: Union[str, Path]
) -> None:
    """Initialize a scikit-learn based HuggingFace repo.
>>>>>>> 9d1274ee

    Given a model pickle and a set of required packages, this function
    initializes a folder to be a valid Hugging Face scikit-learn based repo.

    Parameters
    ----------
    model: str, or Path
        The path to a model pickle file.

    requirements: list of str
        A list of required packages. The versions are then extracted from the
        current environment.

    dst: str, or Path
        The path to a non-existing or empty folder which is to be initialized.

    Returns
    -------
    None
    """
    dst = Path(dst)
    if dst.exists() and bool(next(dst.iterdir(), None)):
        raise OSError("None-empty dst path already exists!")
    dst.mkdir(parents=True, exist_ok=True)

    shutil.copy2(src=model, dst=dst)

    model_name = Path(model).name
    _create_config(model_path=model_name, requirements=requirements, dst=dst)


def update_env(
    *, path: Union[str, Path], requirements: list[str] | None = None
) -> None:
    """Update the environment requirements of a repo.

    This function takes the path to the repo, and updates the requirements of
    running the scikit-learn based model in the repo.

    Parameters
    ----------
    path: str, or Path
        The path to an existing local repo.

    requirements: list of str, optional
        The list of required packages for the model. If none is passed, the
        list of existing requirements is used and their versions are updated.

    Returns
    -------
    None
    """
    pass


def push(
    *,
    repo_id: str,
    source: Union[str, Path],
    token: str | None = None,
    commit_message: str | None = None,
    create_remote: bool = False,
<<<<<<< HEAD
):
    """Pushes the contents of a model repo to Hugging Face Hub.
=======
) -> None:
    """Pushes the contents of a model repo to HuggingFace Hub.
>>>>>>> 9d1274ee

    This function validates the contents of the folder before pushing it to the
    Hub.

    Parameters
    ----------
    repo_id: str
        The ID of the destination repository in the form of ``OWNER/REPO_NAME``.

    source: str or Path
        A folder where the contents of the model repo are located.

    token: str, optional
        A token to push to the hub. If not provided, the user should be already
        logged in using ``huggingface-cli login``.

    commit_message: str, optional
        The commit message to be used when pushing to the repo.

    create_remote: bool, optional
        Whether to create the remote repository if it doesn't exist. If the
        remote repository doesn't exist and this parameter is ``False``, it
        raises an error. Otherwise it checks if the remote repository exists,
        and would create it if it doesn't.

    Returns
    -------
    None

    Notes
    -----
    This function raises a ``TypeError`` if the contents of the source folder
    do not make a valid Hugging Face Hub scikit-learn based repo.
    """
    _validate_folder(path=source)
    client = HfApi()

    if create_remote:
        try:
            client.model_info(repo_id=repo_id, token=token)
        except HTTPError:
            client.create_repo(repo_id=repo_id, token=token, repo_type="model")

    client.upload_folder(
        repo_id=repo_id,
        path_in_repo=".",
        folder_path=source,
        commit_message=commit_message,
        commit_description=None,
        token=token,
        repo_type=None,
        revision=None,
        create_pr=False,
    )


def get_config(path: Union[str, Path]) -> dict[str, Any]:
    """Returns the configuration of a project.

    Parameters
    ----------
    path: str
        The path to the director holding the project and its ``config.json``
        configuration file.

    Returns
    -------
    config: dict
        A dictionary which holds the configs of the project.
    """
    with open(Path(path) / "config.json", "r") as f:
        config = json.load(f)
    return config


def get_requirements(path: Union[str, Path]) -> list[str]:
    """Returns the requirements of a project.

    Parameters
    ----------
    path: str
        The path to the director holding the project and its ``config.json``
        configuration file.

    Returns
    -------
    requirements: list of str
        The list of requirements which can be passed to the package manager to
        be installed.
    """
    config = get_config(path)
    return config.get("sklearn", dict()).get("environment", list())


def download(
    *,
    repo_id: str,
    dst: Union[str, Path],
    revision: str | None = None,
    token: str | None = None,
    keep_cache: bool = True,
    **kwargs: Any,
) -> None:
    """Download a repository into a directory.

    The directory needs to be an empty or a non-existing one.

    Parameters
    ----------
    repo_id: str
        The ID of the Hugging Face Hub repository in the form of
        ``OWNER/REPO_NAME``.

    dst: str, or Path
        The directory to which the files are downloaded.

    revision: str, optional
        The revision of the project to download. This can be a git tag, branch,
        or a git commit hash. By default the latest revision of the default
        branch is downloaded.

    token: str, optional
        The token to be used to download the files. Only required if the
        repository is private.

    keep_cache: bool, default=True
        Whether the cached data should be kept or removed after download. By
        default a copy of the cached files will be created in the ``dst``
        folder. If ``False``, the cache will be removed after the contents are
        copied. Note that the cache is git based and by default new files are
        only downloaded if there is a new revision of them on the hub. If you
        keep the cache, the old files are not removed after downloading the
        newer versions of them.

    kwargs: dict
        Other parameters to be passed to ``huggingface_hub.snapshot_download``.

    Returns
    -------
    None
    """
    dst = Path(dst)
    if dst.exists() and bool(next(dst.iterdir(), None)):
        raise OSError("None-empty dst path already exists!")
    dst.rmdir()

    cached_folder = snapshot_download(
        repo_id=repo_id, revision=revision, use_auth_token=token, **kwargs
    )
    shutil.copytree(cached_folder, dst)
    if not keep_cache:
        shutil.rmtree(path=cached_folder)<|MERGE_RESOLUTION|>--- conflicted
+++ resolved
@@ -2,13 +2,12 @@
 This module contains utilities to push a model to the hub and pull from the
 hub.
 """
-from __future__ import annotations
 
 import collections
 import json
 import shutil
 from pathlib import Path
-from typing import Any, MutableMapping, Union
+from typing import Any, List, MutableMapping, Union
 
 from huggingface_hub import HfApi, snapshot_download
 from requests import HTTPError
@@ -58,7 +57,7 @@
 
 
 def _create_config(
-    *, model_path: Union[str, Path], requirements: list[str], dst: Union[str, Path]
+    *, model_path: Union[str, Path], requirements: List[str], dst: Union[str, Path]
 ) -> None:
     """Write the configuration into a `config.json` file.
 
@@ -92,15 +91,10 @@
         json.dump(config, f, sort_keys=True, indent=4)
 
 
-<<<<<<< HEAD
-def init(*, model: Union[str, Path], requirements: List[str], dst: Union[str, Path]):
+def init(
+    *, model: Union[str, Path], requirements: List[str], dst: Union[str, Path]
+) -> None:
     """Initialize a scikit-learn based Hugging Face repo.
-=======
-def init(
-    *, model: Union[str, Path], requirements: list[str], dst: Union[str, Path]
-) -> None:
-    """Initialize a scikit-learn based HuggingFace repo.
->>>>>>> 9d1274ee
 
     Given a model pickle and a set of required packages, this function
     initializes a folder to be a valid Hugging Face scikit-learn based repo.
@@ -133,7 +127,7 @@
 
 
 def update_env(
-    *, path: Union[str, Path], requirements: list[str] | None = None
+    *, path: Union[str, Path], requirements: List[str] | None = None
 ) -> None:
     """Update the environment requirements of a repo.
 
@@ -163,13 +157,8 @@
     token: str | None = None,
     commit_message: str | None = None,
     create_remote: bool = False,
-<<<<<<< HEAD
-):
+) -> None:
     """Pushes the contents of a model repo to Hugging Face Hub.
-=======
-) -> None:
-    """Pushes the contents of a model repo to HuggingFace Hub.
->>>>>>> 9d1274ee
 
     This function validates the contents of the folder before pushing it to the
     Hub.
@@ -245,7 +234,7 @@
     return config
 
 
-def get_requirements(path: Union[str, Path]) -> list[str]:
+def get_requirements(path: Union[str, Path]) -> List[str]:
     """Returns the requirements of a project.
 
     Parameters
