--- conflicted
+++ resolved
@@ -230,9 +230,6 @@
             )
 
 
-<<<<<<< HEAD
-def test_atomic_init(classifier_pickle, temp_path):
-=======
 def test_create_config_invalid_text_data(temp_path):
     with pytest.raises(ValueError, match="The data needs to be a list of strings."):
         _create_config(
@@ -245,7 +242,6 @@
 
 
 def test_atomic_init(classifier, temp_path):
->>>>>>> 7b26cab1
     with pytest.raises(ValueError):
         # this fails since we're passing an invalid task.
         init(
