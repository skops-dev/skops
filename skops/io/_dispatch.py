--- conflicted
+++ resolved
@@ -2,23 +2,28 @@
 
 import json
 
-<<<<<<< HEAD
 from ._audit import check_type
-=======
-from skops.io._utils import LoadContext
-
-GET_INSTANCE_MAPPING = {}  # type: ignore
->>>>>>> 80be9ce8
+from ._utils import LoadContext
 
 NODE_TYPE_MAPPING = {}  # type: ignore
 
-<<<<<<< HEAD
 
 class Node:
-    def __init__(self, state, src, trusted=False):
+    def __init__(self, state, load_context: LoadContext, trusted=False):
         self.class_name, self.module_name = state["__class__"], state["__module__"]
         self.trusted = trusted
         self._is_safe = None
+        self._constructed = None
+
+    def construct(self):
+        """Construct the object.
+
+        We only construct the object once, and then cache the result.
+        """
+        if self._constructed is not None:
+            return self._constructed
+        self._constructed = self._construct()
+        return self._constructed
 
     @classmethod
     def _get_trusted(cls, trusted, default):
@@ -108,57 +113,48 @@
         return res
 
 
-class JsonNode:
+class JsonNode(Node):
     def __init__(self, state):
         self.value = json.loads(state["content"])
-        self.is_safe = True
+        self._constructed = None
+
+    @property
+    def is_safe(self):
+        return True
+
+    @property
+    def is_self_safe(self):
+        return True
 
     def get_unsafe_set(self):
         return set()
 
-    def construct(self):
+    def _construct(self):
         return self.value
 
 
-def get_tree(state, src):
-=======
-def get_instance(state, load_context: LoadContext):
->>>>>>> 80be9ce8
+def get_tree(state, load_context: LoadContext):
     """Create instance based on the state, using json if possible"""
-
     saved_id = state.get("__id__")
     if saved_id in load_context.memo:
         # an instance has already been loaded, just return the loaded instance
-        return load_context.get_instance(saved_id)
+        return load_context.get_object(saved_id)
 
     if state.get("is_json"):
-<<<<<<< HEAD
-        return JsonNode(state)
-
-    try:
-        node_cls = NODE_TYPE_MAPPING[state["__loader__"]]
-    except KeyError:
-        type_name = f"{state['__module__']}.{state['__class__']}"
-        raise TypeError(
-            f" Can't find loader {state['__loader__']} for type {type_name}."
-        )
-    return node_cls(state, src, trusted=False)
-=======
-        loaded_obj = json.loads(state["content"])
+        loaded_tree = JsonNode(state)
     else:
         try:
-            get_instance_func = GET_INSTANCE_MAPPING[state["__loader__"]]
+            node_cls = NODE_TYPE_MAPPING[state["__loader__"]]
         except KeyError:
             type_name = f"{state['__module__']}.{state['__class__']}"
             raise TypeError(
                 f" Can't find loader {state['__loader__']} for type {type_name}."
             )
 
-        loaded_obj = get_instance_func(state, load_context)
+        loaded_tree = node_cls(state, load_context, trusted=False)
 
     # hold reference to obj in case same instance encountered again in save state
     if saved_id:
-        load_context.memoize(loaded_obj, saved_id)
+        load_context.memoize(loaded_tree, saved_id)
 
-    return loaded_obj
->>>>>>> 80be9ce8
+    return loaded_tree