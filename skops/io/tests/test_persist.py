--- conflicted
+++ resolved
@@ -792,7 +792,6 @@
         get_instance(state, None)
 
 
-<<<<<<< HEAD
 class _BoundMethodHolder:
     """Used to test the ability to serialize and deserialize bound methods"""
 
@@ -863,7 +862,8 @@
 
         self.assert_transformer_persisted_correctly(loaded_transformer, transformer)
         self.assert_bound_method_holder_persisted_correctly(obj, loaded_obj)
-=======
+
+        
 class CustomEstimator(BaseEstimator):
     """Estimator with np array, np scalar, and sparse matrix attribute"""
 
@@ -931,5 +931,4 @@
     loaded_disk = load(f_name)
     loaded_memory = loads(dumps(estimator))
 
-    assert joblib.hash(loaded_disk) == joblib.hash(loaded_memory)
->>>>>>> 6b621329
+    assert joblib.hash(loaded_disk) == joblib.hash(loaded_memory)