--- conflicted
+++ resolved
@@ -799,7 +799,13 @@
     assert not any(file.endswith(".npy") for file in files)
 
 
-<<<<<<< HEAD
+def test_loads_from_str():
+    # loads expects bytes, not str
+    msg = "Can't load skops format from string, pass bytes"
+    with pytest.raises(TypeError, match=msg):
+        loads("this is a string")
+
+
 class _BoundMethodHolder:
     """Used to test the ability to serialise and deserialize bound methods"""
 
@@ -824,11 +830,4 @@
     loaded_bound_function = loaded_transformer.func.__self__.chosen_function
 
     assert loaded_transformer.func.__name__ == bound_function.__name__
-    assert loaded_bound_function == obj.chosen_function
-=======
-def test_loads_from_str():
-    # loads expects bytes, not str
-    msg = "Can't load skops format from string, pass bytes"
-    with pytest.raises(TypeError, match=msg):
-        loads("this is a string")
->>>>>>> bf8c2c11
+    assert loaded_bound_function == obj.chosen_function