--- conflicted
+++ resolved
@@ -801,7 +801,14 @@
         loads("this is a string")
 
 
-<<<<<<< HEAD
+def test_get_instance_unknown_type_error_msg():
+    state = get_state(("hi", [123]), None)
+    state["__loader__"] = "this_get_instance_does_not_exist"
+    msg = "Can't find loader this_get_instance_does_not_exist for type builtins.tuple."
+    with pytest.raises(TypeError, match=msg):
+        get_instance(state, None)
+
+
 class _BoundMethodHolder:
     """Used to test the ability to serialize and deserialize bound methods"""
 
@@ -871,12 +878,4 @@
         loaded_obj = loaded_transformer.func.__self__
 
         self.assert_transformer_persisted_correctly(loaded_transformer, transformer)
-        self.assert_bound_method_holder_persisted_correctly(obj, loaded_obj)
-=======
-def test_get_instance_unknown_type_error_msg():
-    state = get_state(("hi", [123]), None)
-    state["__loader__"] = "this_get_instance_does_not_exist"
-    msg = "Can't find loader this_get_instance_does_not_exist for type builtins.tuple."
-    with pytest.raises(TypeError, match=msg):
-        get_instance(state, None)
->>>>>>> cdf5d578
+        self.assert_bound_method_holder_persisted_correctly(obj, loaded_obj)