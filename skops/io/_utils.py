from __future__ import annotations

import importlib
import json  # type: ignore
import sys
from dataclasses import dataclass, field
<<<<<<< HEAD
from functools import _find_impl, get_cache_token, update_wrapper  # type: ignore
from types import FunctionType, MethodType
=======
from functools import singledispatch
from types import FunctionType
>>>>>>> cdf5d578
from typing import Any
from zipfile import ZipFile


# The following two functions are copied from cpython's pickle.py file.
# ---------------------------------------------------------------------
def _getattribute(obj, name):
    for subpath in name.split("."):
        if subpath == "<locals>":
            raise AttributeError(
                "Can't get local attribute {!r} on {!r}".format(name, obj)
            )
        try:
            parent = obj
            obj = getattr(obj, subpath)
        except AttributeError:
            raise AttributeError(
                "Can't get attribute {!r} on {!r}".format(name, obj)
            ) from None
    return obj, parent


# This function is particularly used to detect the path of functions such as
# ufuncs. It returns the full path, instead of returning the module name.
def whichmodule(obj, name):
    """Find the module an object belong to."""
    module_name = getattr(obj, "__module__", None)
    if module_name is not None:
        return module_name
    # Protect the iteration by using a list copy of sys.modules against dynamic
    # modules that trigger imports of other modules upon calls to getattr.
    for module_name, module in sys.modules.copy().items():
        if (
            module_name == "__main__"
            or module_name == "__mp_main__"  # bpo-42406
            or module is None
        ):
            continue
        try:
            if _getattribute(module, name)[0] is obj:
                return module_name
        except AttributeError:
            pass
    return "__main__"


# ---------------------------------------------------------------------


def _import_obj(module, cls_or_func, package=None):
    return getattr(importlib.import_module(module, package=package), cls_or_func)


def gettype(state):
    if "__module__" in state and "__class__" in state:
        if state["__class__"] == "function":
            # This special case is due to how functions are serialized. We
            # could try to change it.
            return FunctionType
        if state["__class__"] == "method":
            return MethodType
        return _import_obj(state["__module__"], state["__class__"])
    return None


def get_module(obj):
    """Find module for given object

    If the module cannot be identified, it's assumed to be "__main__".

    Parameters
    ----------
    obj: Any
       Object whose module is requested.

    Returns
    -------
    name: str
        Name of the module.

    """
    return whichmodule(obj, obj.__name__)


# For now, there is just one protocol version
DEFAULT_PROTOCOL = 0


@dataclass(frozen=True)
class SaveState:
    """State required for saving the objects

    This state is passed to each ``get_state_*`` function.

    Parameters
    ----------
    zip_file: zipfile.ZipFile
        The zip file to write the data to, must be in write mode.

    path: pathlib.Path
        The path to the directory to store the object in.

    protocol: int
        The protocol of the persistence format. Right now, there is only
        protocol 0, but this leaves the door open for future changes.

    """

    zip_file: ZipFile
    protocol: int = DEFAULT_PROTOCOL
    memo: dict[int, Any] = field(default_factory=dict)

    def memoize(self, obj: Any) -> int:
        # Currenlty, the only purpose for saving the object id is to make sure
        # that for the length of the context that the main object is being
        # saved, all attributes persist, so that the same id cannot be re-used
        # for different objects.
        obj_id = id(obj)
        if obj_id not in self.memo:
            self.memo[obj_id] = obj
        return obj_id

    def clear_memo(self) -> None:
        self.memo.clear()


@singledispatch
def _get_state(obj, save_state):
    # This function should never be called directly. Instead, it is used to
    # dispatch to the correct implementation of get_state for the given type of
    # its first argument.
    raise TypeError(f"Getting the state of type {type(obj)} is not supported yet")


def get_state(value, save_state):
    # This is a helper function to try to get the state of an object. If it
    # fails with `get_state`, we try with json.dumps, if that fails, we raise
    # the original error alongside the json error.
    try:
        return _get_state(value, save_state)
    except TypeError as e1:
        try:
            return json.dumps(value)
        except Exception as e2:
            raise e1 from e2<|MERGE_RESOLUTION|>--- conflicted
+++ resolved
@@ -4,13 +4,8 @@
 import json  # type: ignore
 import sys
 from dataclasses import dataclass, field
-<<<<<<< HEAD
-from functools import _find_impl, get_cache_token, update_wrapper  # type: ignore
+from functools import singledispatch
 from types import FunctionType, MethodType
-=======
-from functools import singledispatch
-from types import FunctionType
->>>>>>> cdf5d578
 from typing import Any
 from zipfile import ZipFile
 
