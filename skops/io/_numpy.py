--- conflicted
+++ resolved
@@ -5,14 +5,8 @@
 
 import numpy as np
 
-<<<<<<< HEAD
 from ._dispatch import Node, get_tree
-from ._utils import SaveState, get_module, get_state, gettype
-=======
-from ._dispatch import get_instance
-from ._general import function_get_instance
-from ._utils import LoadContext, SaveContext, _import_obj, get_module, get_state
->>>>>>> 80be9ce8
+from ._utils import LoadContext, SaveContext, get_module, get_state, gettype
 from .exceptions import UnsupportedTypeException
 
 
@@ -34,7 +28,7 @@
             res["shape"] = get_state(obj.shape, save_context)
         else:
             data_buffer = io.BytesIO()
-            np.save(data_buffer, obj)
+            np.save(data_buffer, obj, allow_pickle=False)
             # Memoize the object and then check if it's file name (containing
             # the object id) already exists. If it does, there is no need to
             # save the object again. Memoizitation is necessary since for
@@ -55,23 +49,26 @@
     return res
 
 
-<<<<<<< HEAD
 class NdArrayNode(Node):
-    def __init__(self, state, src, trusted=False):
-        super().__init__(state, src, trusted)
+    def __init__(self, state, load_context: LoadContext, trusted=False):
+        super().__init__(state, load_context, trusted)
         self.type = state["type"]
         self.trusted = self._get_trusted(trusted, ["numpy.ndarray"])
         if self.type == "numpy":
-            self.content = io.BytesIO(src.read(state["file"]))
+            self.content = io.BytesIO(
+                load_context.src.read(state["file"])
+            )  # type: ignore
             self.children = {}
         elif self.type == "json":
-            self.shape = get_tree(state["shape"], src)
-            self.content = [get_tree(o, src) for o in state["content"]]
+            self.shape = get_tree(state["shape"], load_context)
+            self.content = [
+                get_tree(o, load_context) for o in state["content"]
+            ]  # type: ignore
             self.children = {"shape": Node, "content": list}
         else:
             raise ValueError(f"Unknown type {self.type}.")
 
-    def construct(self):
+    def _construct(self):
         # Dealing with a regular numpy array, where dtype != object
         if self.type == "numpy":
             content = np.load(self.content, allow_pickle=False)
@@ -96,34 +93,6 @@
 
             return content
             return np.array(self.content, dtype=object).reshape(self.shape)
-=======
-def ndarray_get_instance(state, load_context: LoadContext):
-    # Dealing with a regular numpy array, where dtype != object
-    if state["type"] == "numpy":
-        val = np.load(
-            io.BytesIO(load_context.src.read(state["file"])), allow_pickle=False
-        )
-        # Coerce type, because it may not be conserved by np.save/load. E.g. a
-        # scalar will be loaded as a 0-dim array.
-        if state["__class__"] != "ndarray":
-            cls = _import_obj(state["__module__"], state["__class__"])
-            val = cls(val)
-        return val
-
-    # We explicitly set the dtype to "O" since we only save object arrays in
-    # json.
-    shape = get_instance(state["shape"], load_context)
-    tmp = [get_instance(s, load_context) for s in state["content"]]
-    # TODO: this is a hack to get the correct shape of the array. We should
-    # find _a better way_ to do this.
-    if len(shape) == 1:
-        val = np.ndarray(shape=len(tmp), dtype="O")
-        for i, v in enumerate(tmp):
-            val[i] = v
-    else:
-        val = np.array(tmp, dtype="O")
-    return val
->>>>>>> 80be9ce8
 
 
 def maskedarray_get_state(obj: Any, save_context: SaveContext) -> dict[str, Any]:
@@ -139,25 +108,18 @@
     return res
 
 
-<<<<<<< HEAD
 class MaskedArrayNode(Node):
-    def __init__(self, state, src, trusted=False):
-        super().__init__(state, src, trusted)
+    def __init__(self, state, load_context: LoadContext, trusted=False):
+        super().__init__(state, load_context, trusted)
         self.trusted = self._get_trusted(trusted, ["numpy.ma.MaskedArray"])
-        self.data = get_tree(state["content"]["data"], src)
-        self.mask = get_tree(state["content"]["mask"], src)
+        self.data = get_tree(state["content"]["data"], load_context)
+        self.mask = get_tree(state["content"]["mask"], load_context)
         self.children = {"data": Node, "mask": Node}
 
-    def construct(self):
+    def _construct(self):
         data = self.data.construct()
         mask = self.mask.construct()
         return np.ma.MaskedArray(data, mask)
-=======
-def maskedarray_get_instance(state, load_context: LoadContext):
-    data = get_instance(state["content"]["data"], load_context)
-    mask = get_instance(state["content"]["mask"], load_context)
-    return np.ma.MaskedArray(data, mask)
->>>>>>> 80be9ce8
 
 
 def random_state_get_state(obj: Any, save_context: SaveContext) -> dict[str, Any]:
@@ -171,26 +133,17 @@
     return res
 
 
-<<<<<<< HEAD
 class RandomStateNode(Node):
-    def __init__(self, state, src, trusted=False):
-        super().__init__(state, src, trusted)
-        self.content = get_tree(state["content"], src)
+    def __init__(self, state, load_context: LoadContext, trusted=False):
+        super().__init__(state, load_context, trusted)
+        self.content = get_tree(state["content"], load_context)
         self.children = {"content": Node}
         self.trusted = self._get_trusted(trusted, ["numpy.random.RandomState"])
 
-    def construct(self):
+    def _construct(self):
         random_state = gettype(self.module_name, self.class_name)()
         random_state.set_state(self.content.construct())
         return random_state
-=======
-def random_state_get_instance(state, load_context: LoadContext):
-    cls = _import_obj(state["__module__"], state["__class__"])
-    random_state = cls()
-    content = get_instance(state["content"], load_context)
-    random_state.set_state(content)
-    return random_state
->>>>>>> 80be9ce8
 
 
 def random_generator_get_state(obj: Any, save_context: SaveContext) -> dict[str, Any]:
@@ -204,27 +157,19 @@
     return res
 
 
-<<<<<<< HEAD
 class RandomGeneratorNode(Node):
-    def __init__(self, state, src, trusted=False):
-        super().__init__(state, src, trusted)
+    def __init__(self, state, load_context: LoadContext, trusted=False):
+        super().__init__(state, load_context, trusted)
         self.bit_generator_state = state["content"]["bit_generator"]
         self.children = {"content": Node}
         self.trusted = self._get_trusted(trusted, ["numpy.random.Generator"])
 
-    def construct(self):
+    def _construct(self):
         # first restore the state of the bit generator
         bit_generator = gettype(
             "numpy.random", self.bit_generator_state["bit_generator"]
         )()
         bit_generator.state = self.bit_generator_state
-=======
-def random_generator_get_instance(state, load_context: LoadContext):
-    # first restore the state of the bit generator
-    bit_generator_state = state["content"]["bit_generator"]
-    bit_generator = _import_obj("numpy.random", bit_generator_state["bit_generator"])()
-    bit_generator.state = bit_generator_state
->>>>>>> 80be9ce8
 
         # next create the generator instance
         return gettype(self.module_name, self.class_name)(bit_generator=bit_generator)
@@ -253,37 +198,24 @@
     res = {
         "__class__": "dtype",
         "__module__": "numpy",
-<<<<<<< HEAD
         "__loader__": "DTypeNode",
-        "content": ndarray_get_state(tmp, save_state),
-=======
-        "__loader__": "dtype_get_instance",
-        "content": ndarray_get_state(tmp, save_context),
->>>>>>> 80be9ce8
-    }
-    return res
-
-
-<<<<<<< HEAD
+        "content": get_state(tmp, save_context),
+    }
+    return res
+
+
 class DTypeNode(Node):
-    def __init__(self, state, src, trusted=False):
-        super().__init__(state, src, trusted)
-        self.content = get_tree(state["content"], src)
+    def __init__(self, state, load_context: LoadContext, trusted=False):
+        super().__init__(state, load_context, trusted)
+        self.content = get_tree(state["content"], load_context)
         self.children = {"content": Node}
         # TODO: what should we trust?
         self.trusted = self._get_trusted(trusted, [])
 
-    def construct(self):
+    def _construct(self):
         # we use numpy's internal save mechanism to store the dtype by
         # saving/loading an empty array with that dtype.
         return self.content.construct().dtype
-=======
-def dtype_get_instance(state, load_context: LoadContext):
-    # we use numpy's internal save mechanism to store the dtype by
-    # saving/loading an empty array with that dtype.
-    tmp = ndarray_get_instance(state["content"], load_context)
-    return tmp.dtype
->>>>>>> 80be9ce8
 
 
 # tuples of type and function that gets the state of that type
