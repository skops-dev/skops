--- conflicted
+++ resolved
@@ -5,12 +5,8 @@
 
 from scipy.sparse import load_npz, save_npz, spmatrix
 
-<<<<<<< HEAD
 from ._dispatch import Node
-from ._utils import SaveState, get_module
-=======
 from ._utils import LoadContext, SaveContext, get_module
->>>>>>> 80be9ce8
 
 
 def sparse_matrix_get_state(obj: Any, save_context: SaveContext) -> dict[str, Any]:
@@ -36,10 +32,9 @@
     return res
 
 
-<<<<<<< HEAD
 class SparseMatrixNode(Node):
-    def __init__(self, state, src, trusted=False):
-        super().__init__(state, src, trusted)
+    def __init__(self, state, load_context: LoadContext, trusted=False):
+        super().__init__(state, load_context, trusted)
         self.type = state["type"]
         self.trusted = self._get_trusted(trusted, ["scipy.sparse.spmatrix"])
         if self.type != "scipy":
@@ -47,25 +42,13 @@
                 f"Cannot load object of type {self.module_name}.{self.class_name}"
             )
 
-        self.content = io.BytesIO(src.read(state["file"]))
-        self.children = {}
+        self.content = io.BytesIO(load_context.src.read(state["file"]))
+        self.children = {}  # type: ignore
 
-    def construct(self):
+    def _construct(self):
         # scipy load_npz uses numpy.save with allow_pickle=False under the
         # hood, so we're safe using it
         return load_npz(self.content)
-=======
-def sparse_matrix_get_instance(state, load_context: LoadContext):
-    if state["type"] != "scipy":
-        raise TypeError(
-            f"Cannot load object of type {state['__module__']}.{state['__class__']}"
-        )
-
-    # scipy load_npz uses numpy.save with allow_pickle=False under the hood, so
-    # we're safe using it
-    val = load_npz(io.BytesIO(load_context.src.read(state["file"])))
-    return val
->>>>>>> 80be9ce8
 
 
 # tuples of type and function that gets the state of that type
