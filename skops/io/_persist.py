from __future__ import annotations

import importlib
import io
import json
from pathlib import Path
from typing import Any, BinaryIO, Optional, Sequence
from zipfile import ZIP_STORED, ZipFile

import skops

from ._audit import NODE_TYPE_MAPPING, audit_tree, get_tree
from ._utils import LoadContext, SaveContext, _get_state, get_state

# We load the dispatch functions from the corresponding modules and register
# them. Old protocols are found in the 'old/' directory, with the protocol
# version appended to the corresponding module name.
<<<<<<< HEAD
modules = [
    "._general",
    "._numpy",
    "._scikeras",
    "._scipy",
    "._sklearn",
    "._quantile_forest",
]
modules.extend([".old._general_v0", ".old._numpy_v0"])
=======
modules = ["._general", "._numpy", "._scipy", "._sklearn", "._quantile_forest"]
modules.extend([".old._general_v0", ".old._numpy_v0", ".old._numpy_v1"])
>>>>>>> 4dae82de
for module_name in modules:
    # register exposed functions for get_state and get_tree
    module = importlib.import_module(module_name, package="skops.io")
    for cls, method in getattr(module, "GET_STATE_DISPATCH_FUNCTIONS", []):
        _get_state.register(cls)(method)
    # populate the the dict used for dispatching get_tree functions
    NODE_TYPE_MAPPING.update(module.NODE_TYPE_MAPPING)


def _save(obj: Any, compression: int, compresslevel: int | None) -> io.BytesIO:
    buffer = io.BytesIO()

    with ZipFile(
        buffer, "w", compression=compression, compresslevel=compresslevel
    ) as zip_file:
        save_context = SaveContext(zip_file=zip_file)
        state = get_state(obj, save_context)
        save_context.clear_memo()

        state["protocol"] = save_context.protocol
        state["_skops_version"] = skops.__version__
        zip_file.writestr("schema.json", json.dumps(state, indent=2))

    return buffer


def dump(
    obj: Any,
    file: str | Path | BinaryIO,
    *,
    compression: int = ZIP_STORED,
    compresslevel: int | None = None,
) -> None:
    """Save an object using the skops persistence format.

    Skops aims at providing a secure persistence feature that does not rely on
    :mod:`pickle`, which is inherently insecure. For more information, please
    visit the :ref:`persistence` documentation.

    Parameters
    ----------
    obj: object
        The object to be saved. Usually a scikit-learn compatible model.

    file: str, path, or file-like object
        The file name. A zip archive will automatically created. As a matter of
        convention, we recommend to use the ".skops" file extension, e.g.
        ``save(model, "my-model.skops")``.

    compression: int, default=zipfile.ZIP_STORED
        The compression method to use. See :class:`zipfile.ZipFile` for more
        information.

        .. versionadded:: 0.7

    compresslevel: int, default=None
        The compression level to use. See :class:`zipfile.ZipFile` for more
        information.

        .. versionadded:: 0.7
    """
    buffer = _save(obj, compression=compression, compresslevel=compresslevel)

    if isinstance(file, (str, Path)):
        with open(file, "wb") as f:
            f.write(buffer.getbuffer())
    else:
        file.write(buffer.getbuffer())


def dumps(
    obj: Any, *, compression: int = ZIP_STORED, compresslevel: int | None = None
) -> bytes:
    """Save an object using the skops persistence format as a bytes object.

    Parameters
    ----------
    obj: object
        The object to be saved. Usually a scikit-learn compatible model.

    compression: int, default=zipfile.ZIP_STORED
        The compression method to use. See :class:`zipfile.ZipFile` for more
        information.

        .. versionadded:: 0.7

    compresslevel: int, default=None
        The compression level to use. See :class:`zipfile.ZipFile` for more
        information.

        .. versionadded:: 0.7
    """
    buffer = _save(obj, compression=compression, compresslevel=compresslevel)
    return buffer.getbuffer().tobytes()


def load(file: str | Path, trusted: Optional[Sequence[str]] = None) -> Any:
    """Load an object saved with the skops persistence format.

    Skops aims at providing a secure persistence feature that does not rely on
    :mod:`pickle`, which is inherently insecure. For more information, please
    visit the :ref:`persistence` documentation.

    Parameters
    ----------
    file: str or pathlib.Path
        The file name of the object to be loaded.

    trusted: list of str, default=None
        The object will be loaded only if there are only trusted objects and
        objects of types listed in ``trusted`` in the dumped file.

    Returns
    -------
    instance: object
        The loaded object.

    """
    if trusted is True:
        raise TypeError(
            "trusted must be a list of strings. Before version 0.10 trusted could "
            "be a boolean, but this is no longer supported, due to a reported "
            "CVE-2024-37065. You can pass the output of `get_untrusted_types` as "
            "trusted to load the data. Be sure to review the output of the function "
            "before passing it as trusted."
        )

    with ZipFile(file, "r") as input_zip:
        schema = json.loads(input_zip.read("schema.json"))
        load_context = LoadContext(src=input_zip, protocol=schema["protocol"])
        tree = get_tree(schema, load_context, trusted=trusted)
        audit_tree(tree)
        instance = tree.construct()

    return instance


def loads(data: bytes, trusted: Optional[Sequence[str]] = None) -> Any:
    """Load an object saved with the skops persistence format from a bytes
    object.

    Parameters
    ----------
    data: bytes
        The dumped data to be loaded in bytes format.

    trusted: bool, or list of str, default=False
        The object will be loaded only if there are only trusted objects and
        objects of types listed in ``trusted`` in the dumped file.

    Returns
    -------
    instance: object
        The loaded object.
    """
    if isinstance(data, str):
        raise TypeError("Can't load skops format from string, pass bytes")

    if trusted is True:
        raise TypeError(
            "trusted must be a list of strings. Before version 0.10 trusted could "
            "be a boolean, but this is no longer supported, due to a reported "
            "CVE-2024-37065. You can pass the output of `get_untrusted_types` as "
            "trusted to load the data. Be sure to review the output of the function "
            "before passing it as trusted."
        )

    with ZipFile(io.BytesIO(data), "r") as zip_file:
        schema = json.loads(zip_file.read("schema.json"))
        load_context = LoadContext(src=zip_file, protocol=schema["protocol"])
        tree = get_tree(schema, load_context, trusted=trusted)
        audit_tree(tree)
        instance = tree.construct()

    return instance


def get_untrusted_types(
    *, data: bytes | None = None, file: str | Path | None = None
) -> list[str]:
    """Get a list of untrusted types in a skops dump.

    Parameters
    ----------
    data: bytes
        The data to be checked, in bytes format.

    file: str or Path
        The file to be checked.

    Returns
    -------
    untrusted_types: list of str
        The list of untrusted types in the dump.

    Notes
    -----
    Only one of data or file should be passed.
    """
    if data and file:
        raise ValueError("Only one of data or file should be passed.")
    if not data and not file:
        raise ValueError("Exactly one of data or file should be passed.")

    content: io.BytesIO | str | Path
    if data:
        content = io.BytesIO(data)
    else:
        # mypy doesn't understand that file cannot be None here, thus ignore
        content = file  # type: ignore

    with ZipFile(content, "r") as zip_file:
        schema = json.loads(zip_file.read("schema.json"))
        load_context = LoadContext(src=zip_file, protocol=schema["protocol"])
        tree = get_tree(schema, load_context=load_context, trusted=None)
        untrusted_types = tree.get_unsafe_set()

    return sorted(untrusted_types)<|MERGE_RESOLUTION|>--- conflicted
+++ resolved
@@ -15,7 +15,6 @@
 # We load the dispatch functions from the corresponding modules and register
 # them. Old protocols are found in the 'old/' directory, with the protocol
 # version appended to the corresponding module name.
-<<<<<<< HEAD
 modules = [
     "._general",
     "._numpy",
@@ -24,11 +23,7 @@
     "._sklearn",
     "._quantile_forest",
 ]
-modules.extend([".old._general_v0", ".old._numpy_v0"])
-=======
-modules = ["._general", "._numpy", "._scipy", "._sklearn", "._quantile_forest"]
 modules.extend([".old._general_v0", ".old._numpy_v0", ".old._numpy_v1"])
->>>>>>> 4dae82de
 for module_name in modules:
     # register exposed functions for get_state and get_tree
     module = importlib.import_module(module_name, package="skops.io")
