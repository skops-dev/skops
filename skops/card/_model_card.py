from __future__ import annotations

import json
import re
<<<<<<< HEAD
import sys
import textwrap
from collections.abc import Mapping
from dataclasses import dataclass, field
=======
import shutil
import tempfile
import zipfile
from dataclasses import dataclass
>>>>>>> 30ddea70
from pathlib import Path
from reprlib import Repr
from typing import Any, Iterator, Sequence, Union

<<<<<<< HEAD
from huggingface_hub import CardData
from sklearn.utils import estimator_html_repr
from tabulate import tabulate  # type: ignore

from skops.card._templates import (
    CONTENT_PLACEHOLDER,
    HUB_TEMPLATE,
    SKOPS_TEMPLATE,
    Templates,
)

if sys.version_info >= (3, 8):
    from typing import Protocol
else:  # TODO: remove when Python 3.7 is dropped
    from typing_extensions import Protocol
=======
import joblib
from huggingface_hub import ModelCard, ModelCardData
from sklearn.utils import estimator_html_repr
from tabulate import tabulate  # type: ignore

import skops
from skops.io import load
>>>>>>> 30ddea70

# Repr attributes can be used to control the behavior of repr
aRepr = Repr()
aRepr.maxother = 79
aRepr.maxstring = 79


VALID_TEMPLATES = {item.value for item in Templates}


def wrap_as_details(text: str, folded: bool) -> str:
    if not folded:
        return text
    return f"<details>\n<summary> Click to expand </summary>\n\n{text}\n\n</details>"


def _clean_table(table: str) -> str:
    # replace line breaks "\n" with html tag <br />, however, leave end-of-line
    # line breaks (eol_lb) intact
    eol_lb = "|\n"
    placeholder = "$%!?"  # arbitrary string that never appears naturally
    table = (
        table.replace(eol_lb, placeholder)
        .replace("\n", "<br />")
        .replace(placeholder, eol_lb)
    )
    return table


@dataclass
class PlotSection:
    """Adds a link to a figure to the model card"""

    alt_text: str
    path: str | Path
    folded: bool = False

    def format(self) -> str:
        text = f"![{self.alt_text}]({self.path})"
        return wrap_as_details(text, folded=self.folded)

    def __repr__(self) -> str:
        return repr(self.path)


@dataclass
class TableSection:
    """Adds a table to the model card"""

    table: Mapping[str, Sequence[Any]]
    folded: bool = False

    def __post_init__(self) -> None:
        try:
            import pandas as pd

            self._is_pandas_df = isinstance(self.table, pd.DataFrame)
        except ImportError:
            self._is_pandas_df = False

        if self._is_pandas_df:
            ncols = len(self.table.columns)  # type: ignore
        else:
            ncols = len(self.table)
        if ncols == 0:
            raise ValueError("Trying to add table with no columns")

    def format(self) -> str:
        if self._is_pandas_df:
            headers = self.table.columns  # type: ignore
        else:
            headers = self.table.keys()

        table = _clean_table(
            tabulate(self.table, tablefmt="github", headers=headers, showindex=False)
        )
        return wrap_as_details(table, folded=self.folded)

    def __repr__(self) -> str:
        if self._is_pandas_df:
            nrows, ncols = self.table.shape  # type: ignore
        else:
            # table cannot be empty, so no checks needed here
            ncols = len(self.table)
            key = next(iter(self.table.keys()))
            nrows = len(self.table[key])
        return f"Table({nrows}x{ncols})"


def metadata_from_config(config_path: Union[str, Path]) -> ModelCardData:
    """Construct a ``ModelCardData`` object from a ``config.json`` file.

    Most information needed for the metadata section of a ``README.md`` file on
    Hugging Face Hub is included in the ``config.json`` file. This utility
    function constructs a :class:`huggingface_hub.ModelCardData` object which
    can then be passed to the :class:`~skops.card.Card` object.

    This method populates the following attributes of the instance:

    - ``library_name``: It needs to be ``"sklearn"`` for scikit-learn
        compatible models.
    - ``tags``: Set to a list, containing ``"sklearn"`` and the task of the
        model. You can then add more tags to this list.
    - ``widget``: It is populated with the example data to be used by the
        widget component of the Hugging Face Hub widget, on the model's
        repository page.

    Parameters
    ----------
    config_path: str, or Path
        Filepath to the ``config.json`` file, or the folder including that
        file.

    Returns
    -------
    card_data: huggingface_hub.ModelCardData
        :class:`huggingface_hub.ModelCardData` object.

    """
    config_path = Path(config_path)
    if not config_path.is_file():
        config_path = config_path / "config.json"

    with open(config_path) as f:
        config = json.load(f)

    card_data = ModelCardData()
    card_data.library_name = "sklearn"
    card_data.tags = ["sklearn", "skops"]
    task = config.get("sklearn", {}).get("task", None)
    if task:
        card_data.tags += [task]
    card_data.model_file = config.get("sklearn", {}).get("model", {}).get("file")  # type: ignore
    example_input = config.get("sklearn", {}).get("example_input", None)
    # Documentation on what the widget expects:
    # https://huggingface.co/docs/hub/models-widgets-examples
    if example_input:
        if "tabular" in task:
            card_data.widget = {"structuredData": example_input}  # type: ignore
        # TODO: add text data example here.

    return card_data


<<<<<<< HEAD
def split_subsection_names(key: str) -> list[str]:
    r"""Split a string containing multiple sections into a list of strings for
    each.

    The separator is ``"/"``. To avoid splitting on ``"/"``, escape it using
    ``"\\/"``.

    Examples
    --------
    >>> split_subsection_names("Section A")
    ['Section A']
    >>> split_subsection_names("Section A/Section B/Section C")
    ['Section A', 'Section B', 'Section C']
    >>> split_subsection_names("A section containg \\/ a slash")
    ['A section containg / a slash']
    >>> split_subsection_names("Spaces are / stripped")
    ['Spaces are', 'stripped']

    Parameters
    ----------
    key : str
        The section name consisting potentially of multiple subsections. It has
        to be ensured beforhand that this is not an empty string.

    Returns
    -------
    parts : list of str
        The individual (sub)sections.

    """
    placeholder = "$%!?"  # arbitrary sting that never appears naturally
    key = key.replace("\\/", placeholder)
    parts = (part.strip() for part in key.split("/"))
    return [part.replace(placeholder, "/") for part in parts]


def _getting_started_code(
    file_name: str, is_skops_format: bool = False, indent="    "
) -> list[str]:
    # get lines of code required to load the model
    lines: list[str] = []
    if is_skops_format:
        lines += ["from skops.io import load"]
    else:
        lines += ["import joblib"]

    lines += [
        "import json",
        "import pandas as pd",
    ]
    if is_skops_format:
        lines += [
            "from skops.io import load",
            f'model = load("{file_name}")',
        ]
    else:  # pickle
        lines += [f"model = joblib.load({file_name})"]

    lines += [
        'with open("config.json") as f:',
        indent + "config = json.load(f)",
        'model.predict(pd.DataFrame.from_dict(config["sklearn"]["example_input"]))',
    ]
    return lines


@dataclass
class Section:
    """Building block of the model card.

    The model card is represented internally as a dict with keys being strings
    and values being Sections. The key is identical to the section title.

    Additionally, the section may hold content in the form of strings (can be an
    empty string) or a ``Formattable``, which is simply an object with a
    ``format`` method that returns a string.

    Finally, the section can contain subsections, which again are dicts of
    string keys and section values (the dict can be empty). Therefore, the model
    card representation forms a tree structure, making use of the fact that dict
    order is preserved.

    """

    title: str
    content: Formattable | str
    subsections: dict[str, Section] = field(default_factory=dict)


class Formattable(Protocol):
    def format(self) -> str:
        ...  # pragma: no cover
=======
def _load_model(model: Any, trusted=False) -> Any:
    """Return a model instance.

    Loads the model if provided a file path, if already a model instance return
    it unmodified.

    Parameters
    ----------
    model : pathlib.Path, str, or sklearn estimator
        Path/str or the actual model instance. if a Path or str, loads the model.

    trusted : bool, default=False
        Passed to :func:`skops.io.load` if the model is a file path and it's
        a `skops` file.

    Returns
    -------
    model : object
        Model instance.
    """

    if not isinstance(model, (Path, str)):
        return model

    model_path = Path(model)
    if not model_path.exists():
        raise FileNotFoundError(f"File is not present: {model_path}")

    try:
        if zipfile.is_zipfile(model_path):
            model = load(model_path, trusted=trusted)
        else:
            model = joblib.load(model_path)
    except Exception as ex:
        msg = f'An "{type(ex).__name__}" occurred during model loading.'
        raise RuntimeError(msg) from ex

    return model
>>>>>>> 30ddea70


class Card:
    """Model card class that will be used to generate model card.

    This class can be used to write information and plots to model card and save
    it. This class by default generates an interactive plot of the model and a
    table of hyperparameters. Some sections are added by default.

    Parameters
    ----------
    model: pathlib.Path, str, or sklearn estimator object
        ``Path``/``str`` of the model or the actual model instance that will be
        documented. If a ``Path`` or ``str`` is provided, model will be loaded.

    model_diagram: bool, default=True
        Set to True if model diagram should be plotted in the card.

    metadata: ModelCardData, optional
        :class:`huggingface_hub.ModelCardData` object. The contents of this
        object are saved as metadata at the beginning of the output file, and
        used by Hugging Face Hub.

        You can use :func:`~skops.card.metadata_from_config` to create an
        instance pre-populated with necessary information based on the contents
        of the ``config.json`` file, which itself is created by
        :func:`skops.hub_utils.init`.

<<<<<<< HEAD
    template: "hub", "skops" or None (default=TODO)
        Whether to add default sections or not.
=======
    trusted: bool, default=False
        Passed to :func:`skops.io.load` if the model is a file path and it's
        a `skops` file.
>>>>>>> 30ddea70

    Attributes
    ----------
    model: estimator object
        The scikit-learn compatible model that will be documented.

    metadata: ModelCardData
        Metadata to be stored at the beginning of the saved model card, as
        metadata to be understood by the Hugging Face Hub.

    Examples
    --------
    >>> from sklearn.metrics import (
    ...     ConfusionMatrixDisplay,
    ...     confusion_matrix,
    ...     accuracy_score,
    ...     f1_score
    ... )
    >>> import tempfile
    >>> from pathlib import Path
    >>> from sklearn.datasets import load_iris
    >>> from sklearn.linear_model import LogisticRegression
    >>> from skops.card import Card
    >>> X, y = load_iris(return_X_y=True)
    >>> model = LogisticRegression(solver="liblinear", random_state=0).fit(X, y)
    >>> model_card = Card(model)
    >>> model_card.metadata.license = "mit"
    >>> y_pred = model.predict(X)
    >>> model_card.add_metrics(**{
    ...     "accuracy": accuracy_score(y, y_pred),
    ...     "f1 score": f1_score(y, y_pred, average="micro"),
    ... })
    Card(...)
    >>> cm = confusion_matrix(y, y_pred,labels=model.classes_)
    >>> disp = ConfusionMatrixDisplay(
    ...     confusion_matrix=cm,
    ...     display_labels=model.classes_
    ... )
    >>> disp.plot()
    <sklearn.metrics._plot.confusion_matrix.ConfusionMatrixDisplay object at ...>
    >>> tmp_path = Path(tempfile.mkdtemp(prefix="skops-"))
    >>> disp.figure_.savefig(tmp_path / "confusion_matrix.png")
    ...
    >>> model_card.add_plot(**{
    ...     "Model description/Confusion Matrix": tmp_path / "confusion_matrix.png"
    ... })
    Card(...)
    >>> # add new content to the existing section "Model description"
    >>> model_card.add(**{"Model description": "This is the best model"})
    Card(...)
    >>> # add content to a new section
    >>> model_card.add(**{"A new section": "Please rate my model"})
    Card(...)
    >>> # add new subsection to an existing section by using "/"
    >>> model_card.add(**{"Model description/Model name": "This model is called Bob"})
    Card(
      model=LogisticRegression(random_state=0, solver='liblinear'),
      metadata.license=mit,
      Model description=This is the best model,
      Model description/Training Procedure/... | | warm_start | False | </details>,
      Model description/Training Procedure/...</pre></div></div></div></div></div>,
      Model description/Evaluation Results=...ccuracy | 0.96 | | f1 score | 0.96 |,
      Model description/Confusion Matrix=...confusion_matrix.png'),
      Model description/Model name=This model is called Bob,
      A new section=Please rate my model,
    )
    >>> # save the card to a README.md file
    >>> model_card.save(tmp_path / "README.md")

    """

    def __init__(
        self,
        model,
        model_diagram: bool = True,
<<<<<<< HEAD
        metadata: CardData | None = None,
        template: str | dict[str, str] | None = "skops",
    ) -> None:
        self.model = model
        self.model_diagram = model_diagram
        self.metadata = metadata or CardData()
        self.template = template

        self._data: dict[str, Section] = {}
        self._metrics: dict[str, str | float | int] = {}

        if self.template:
            if isinstance(self.template, str) and self.template not in VALID_TEMPLATES:
                raise ValueError(
                    f"Unknown template {self.template}, must be "
                    f"one of {sorted(VALID_TEMPLATES)}"
                )

            self._fill_default_sections()
            # TODO: This is for parity with old model card but having an empty
            # table by default is kinda pointless
            self.add_metrics()
            self._reset_model_descriptions()

    def _reset_model_descriptions(self) -> None:
        # reset everything that depends on the self.model, in case self.model
        # changed (or might have changed)
        model_file = self.metadata.to_dict().get("model_file")
        if model_file:
            self._add_get_started_code(model_file)

        self._add_model_section()
        self._add_hyperparams()

    def _fill_default_sections(self) -> None:
        if self.template == Templates.skops.value:
            self.add(**SKOPS_TEMPLATE)
        elif self.template == Templates.hub.value:
            self.add(**HUB_TEMPLATE)
        elif isinstance(self.template, Mapping):
            self.add(**self.template)

    def add(self, **kwargs: str | Formattable) -> "Card":
        """Add new section(s) to the model card.

        Add one or multiple sections to the model card. The section names are
        taken from the keys and the contents are taken from the values.
=======
        metadata: Optional[ModelCardData] = None,
        trusted: bool = False,
    ) -> None:
        self.model = model
        self.model_diagram = model_diagram
        self._eval_results = {}  # type: ignore
        self._template_sections: dict[str, str] = {}
        self._extra_sections: list[tuple[str, Any]] = []
        self.metadata = metadata or ModelCardData()
        self.trusted = trusted

    def get_model(self) -> Any:
        """Returns sklearn estimator object if ``Path``/``str``
        is provided.

        Returns
        -------
        model : Object
            Model instance.
        """
        model = _load_model(self.model, self.trusted)
        return model
>>>>>>> 30ddea70

        To add to an existing section, use a ``"/"`` in the section name, e.g.:

        ``card.add(**{"Existing section/New section": "content"})``.

        If the parent section does not exist, it will be added automatically.

        To add a section with ``"/"`` in its title (i.e. not inteded as a
        subsection), escape the slash like so, ``"\\/"``, e.g.:

        ``card.add(**{"A section with\\/a slash in the title": "content"})``.

        If a section of the given name already exists, its content will be
        overwritten.

        Parameters
        ----------
        **kwargs : dict
            The keys of the dictionary serve as the section title and the values
            as the section content. It's possible to add to existing sections.

        Returns
        -------
        self : object
            Card object.

        """
        for key, val in kwargs.items():
            self._add_single(key, val)
        return self

    def _select(
        self, subsection_names: Sequence[str], create: bool = True
    ) -> dict[str, Section]:
        """Select a single section from the data

        Parameters
        ----------
        subsection_names: list of str
            The subsection names, already split into individual subsections.

        create: bool (default=True)
            Whether to create the subsection if it does not already exist or
            not.

        Returns
        -------
        section: dict of Section
            A dict mapping the section key (identical to the title) to the
            actual ``Section``, which is a dataclass that contains the actual
            data of the section.

        Raises
        ------
        KeyError
            If the section does not exist and ``create=False``, raises a
            ``KeyError``.

        """
        section = self._data
        if not subsection_names:
            return section

        for subsection_name in subsection_names:
            section_maybe = section.get(subsection_name)

            # there are already subsections
            if section_maybe is not None:
                section = section_maybe.subsections
                continue

            if create:
                # no subsection, create
                entry = Section(title=subsection_name, content="")
                section[subsection_name] = entry
                section = entry.subsections
            else:
                raise KeyError(f"Section {subsection_name} does not exist")

        return section

    def select(self, key: str | Sequence[str]) -> Section:
        """Select a section from the model card.

        To select a subsection of an existing section, use a ``"/"`` in the
        section name, e.g.:

        ``card.select("Existing section/New section")``.

        Alternatively, a list of strings can be passed:

        ``card.select(["Existing section", "New section"])``.

        Parameters
        ----------
        key : str or list of str
            The name of the (sub)section to select. When selecting a subsection,
            either use a ``"/"`` in the name to separate the parent and child
            sections, or pass a list of strings.

        Returns
        -------
        self : Section
            A dataclass containing all information relevant to the selected
            section. Those are the title, the content, and subsections (in a
            dict).

        Raises
        ------
        KeyError
            If the given section name was not found, a ``KeyError`` is raised.

        """
        if not key:
            msg = f"Section name cannot be empty but got '{key}'"
            raise KeyError(msg)

        if isinstance(key, str):
            *subsection_names, leaf_node_name = split_subsection_names(key)
        else:
            *subsection_names, leaf_node_name = key

        if not leaf_node_name:
            msg = f"Section name cannot be empty but got '{key}'"
            raise KeyError(msg)

        parent_section = self._select(subsection_names, create=False)
        return parent_section[leaf_node_name]

    def delete(self, key: str | Sequence[str]) -> None:
        """Delete a section from the model card.

        To delete a subsection of an existing section, use a ``"/"`` in the
        section name, e.g.:

        ``card.delete("Existing section/New section")``.

        Alternatively, a list of strings can be passed:

        ``card.delete(["Existing section", "New section"])``.

        Parameters
        ----------
        key : str or list of str
            The name of the (sub)section to select. When selecting a subsection,
            either use a ``"/"`` in the name to separate the parent and child
            sections, or pass a list of strings.

        Raises
        ------
        KeyError
            If the given section name was not found, a ``KeyError`` is raised.

        """
        if not key:
            msg = f"Section name cannot be empty but got '{key}'"
            raise KeyError(msg)

        if isinstance(key, str):
            *subsection_names, leaf_node_name = split_subsection_names(key)
        else:
            *subsection_names, leaf_node_name = key

        if not leaf_node_name:
            msg = f"Section name cannot be empty but got '{key}'"
            raise KeyError(msg)

        parent_section = self._select(subsection_names, create=False)
        del parent_section[leaf_node_name]

    def _add_single(self, key: str, val: Formattable | str) -> Section:
        """Add a single section

        If the (sub)section does not exist, it is created. Otherwise, the
        existing (sub)section is modified.

        Parameters
        ----------
        key: str
            The name of the (sub)section.

        val: str or Formattable
            The value to assign to the (sub)section.

        """
        *subsection_names, leaf_node_name = split_subsection_names(key)
        section = self._select(subsection_names)

        if leaf_node_name in section:
            # entry exists, only overwrite content
            section[leaf_node_name].content = val
        else:
            # entry does not exist, create a new one
            section[leaf_node_name] = Section(title=leaf_node_name, content=val)

        return section[leaf_node_name]

    def _add_model_section(self) -> None:
        """Add model plot section, if model_diagram is set"""
        if self.template != Templates.skops.value:
            # only skops template has a default section
            return

        section_title = "Model description/Training Procedure/Model Plot"
        default_content = "The model plot is below."

        if not self.model_diagram:
            self._add_single(section_title, default_content)
            return

        model_plot_div = re.sub(r"\n\s+", "", str(estimator_html_repr(self.model)))
        if model_plot_div.count("sk-top-container") == 1:
            model_plot_div = model_plot_div.replace(
                "sk-top-container", 'sk-top-container" style="overflow: auto;'
            )
        content = f"{default_content}\n\n{model_plot_div}"
        self._add_single(section_title, content)

    def _add_hyperparams(self) -> None:
        """Add hyperparameter section"""
        if self.template != Templates.skops.value:
            # only skops template has a default hyper parameter section
            return

        hyperparameter_dict = self.model.get_params(deep=True)
        table = _clean_table(
            tabulate(
                list(hyperparameter_dict.items()),
                headers=["Hyperparameter", "Value"],
                tablefmt="github",
            )
        )
        template = textwrap.dedent(
            """        The model is trained with below hyperparameters.

        <details>
        <summary> Click to expand </summary>

        {}

        </details>"""
        )
        self._add_single(
            "Model description/Training Procedure/Hyperparameters",
            template.format(table),
        )

    def add_plot(self, *, folded=False, **kwargs: str) -> "Card":
        """Add plots to the model card.

        The plot should be saved on the file system and the path passed as
        value.

        Parameters
        ----------
        folded: bool (default=False)
            If set to ``True``, the plot will be enclosed in a ``details`` tag.
            That means the content is folded by default and users have to click
            to show the content. This option is useful if the added plot is
            large.

        **kwargs : dict
            The arguments should be of the form ``name=plot_path``, where
            ``name`` is the name of the plot and section, and ``plot_path`` is
            the path to the plot on the file system, relative to the root of the
            project. The plots should have already been saved under the
            project's folder.

        Returns
        -------
        self : object
            Card object.

        """
        for section_name, plot_path in kwargs.items():
            plot_name = split_subsection_names(section_name)[-1]
            section = PlotSection(alt_text=plot_name, path=plot_path, folded=folded)
            self._add_single(section_name, section)
        return self

    def add_table(
        self, *, folded: bool = False, **kwargs: dict["str", list[Any]]
    ) -> Card:
        """Add a table to the model card.

        Add a table to the model card. This can be especially useful when you
        using cross validation with sklearn. E.g. you can directly pass the
        result from calling :func:`sklearn.model_selection.cross_validate` or
        the ``cv_results_`` attribute from any of the hyperparameter searches,
        such as :class:`sklearn.model_selection.GridSearchCV`.

        Morevoer, you can pass any pandas :class:`pandas.DataFrame` to this
        method and it will be rendered in the model card. You may consider
        selecting only a part of the table if it's too big:

        .. code:: python

            search = GridSearchCV(...)
            search.fit(X, y)
            df = pd.DataFrame(search.cv_results_)
            # show only top 10 highest scores
            df = df.sort_values(["mean_test_score"], ascending=False).head(10)
            model_card = skops.card.Card(...)
            model_card.add_table(**{"Hyperparameter search results top 10": df})

        Parameters
        ----------
        folded: bool (default=False)
            If set to ``True``, the table will be enclosed in a ``details`` tag.
            That means the content is folded by default and users have to click
            to show the content. This option is useful if the added table is
            large.

        **kwargs : dict
            The keys should be strings, which will be used as the section
            headers, and the values should be tables. Tables can be either dicts
            with the key being strings that represent the column name, and the
            values being lists that represent the entries for each row.
            Alternatively, the table can be a :class:`pandas.DataFrame`. The
            table must not be empty.

        Returns
        -------
        self : object
            Card object.

        """
        for key, val in kwargs.items():
            section = TableSection(table=val, folded=folded)
            self._add_single(key, section)
        return self

    def add_metrics(self, **kwargs: str | int | float) -> "Card":
        """Add metric values to the model card.

        Parameters
        ----------
        **kwargs : dict
            A dictionary of the form ``{metric name: metric value}``.

        Returns
        -------
        self : object
            Card object.
        """
        self._metrics.update(kwargs)
        self._add_metrics(self._metrics)
        return self

    def _add_metrics(self, metrics: dict[str, str | float | int]) -> None:
        """Add metrics to the Evaluation Results section"""
        # when not using one of the default templates, there is no predetermined
        # section to put the metrics
        if (not self.template) or isinstance(self.template, dict):
            raise ValueError(
                "Adding metrics is only possible with one of the default templates, "
                f"i.e. one of {sorted(VALID_TEMPLATES)}. Instead, consider using the "
                ".add method to add a metric to a section, or .add_table to add a "
                "table of metrics."
            )
            return
        if self.template not in VALID_TEMPLATES:
            raise ValueError(
                f"Unknown template {self.template}, must be "
                f"one of {sorted(VALID_TEMPLATES)}"
            )

<<<<<<< HEAD
        if self._metrics:
            data_transposed = zip(*self._metrics.items())  # make column oriented
            inp = {key: val for key, val in zip(["Metric", "Value"], data_transposed)}
            table = TableSection(inp).format()
=======
        Returns
        -------
        card : huggingface_hub.ModelCard
            The final :class:`huggingface_hub.ModelCard` object with all
            placeholders filled and all extra sections inserted.
        """
        root = skops.__path__

        # add evaluation results

        template_sections = copy.deepcopy(self._template_sections)

        if self.metadata:
            model_file = self.metadata.to_dict().get("model_file")
            if model_file and model_file.endswith(".skops"):
                template_sections["get_started_code"] = (
                    "from skops.io import load\nimport json\n"
                    "import pandas as pd\n"
                    f'clf = load("{model_file}")\n'
                    'with open("config.json") as f:\n   '
                    " config ="
                    " json.load(f)\n"
                    'clf.predict(pd.DataFrame.from_dict(config["sklearn"]["example_input"]))'
                )
            elif model_file is not None:
                template_sections["get_started_code"] = (
                    "import joblib\nimport json\nimport pandas as pd\nclf ="
                    f' joblib.load({model_file})\nwith open("config.json") as'
                    " f:\n   "
                    " config ="
                    " json.load(f)\n"
                    'clf.predict(pd.DataFrame.from_dict(config["sklearn"]["example_input"]))'
                )
        if self.model_diagram is True:
            model_plot_div = re.sub(
                r"\n\s+", "", str(estimator_html_repr(self.get_model()))
            )
            if model_plot_div.count("sk-top-container") == 1:
                model_plot_div = model_plot_div.replace(
                    "sk-top-container", 'sk-top-container" style="overflow: auto;'
                )
            model_plot: str | None = model_plot_div
>>>>>>> 30ddea70
        else:
            # create empty table
            table = TableSection({"Metric": [], "Value": []}).format()

        template = textwrap.dedent(
            """        You can find the details about evaluation process and the evaluation results.



        {}"""
        )
        if self.template == Templates.skops.value:
            section = "Model description/Evaluation Results"
        elif self.template == Templates.hub.value:
            section = "Evaluation/Testing Data, Factors & Metrics/Metrics"
        else:
            # should be unreachable
            raise ValueError(
                f"Unknown template {self.template}, must be "
                f"one of {sorted(VALID_TEMPLATES)}"
            )

        self._add_single(section, template.format(table))

    def _generate_metadata(self, metadata: CardData) -> Iterator[str]:
        """Yield metadata in yaml format"""
        for key, val in metadata.to_dict().items() if metadata else {}:
            yield aRepr.repr(f"metadata.{key}={val},").strip('"').strip("'")

    def _generate_content(
        self, data: dict[str, Section], depth: int = 1
    ) -> Iterator[str]:
        """Yield title and (formatted) contents"""
        for val in data.values():
            title = f"{depth * '#'} {val.title}"
            yield title

            if isinstance(val.content, str):
                yield val.content
            else:  # is a Formattable
                yield val.content.format()

            if val.subsections:
                yield from self._generate_content(val.subsections, depth=depth + 1)

    def _iterate_content(
        self, data: dict[str, Section], parent_section: str = ""
    ) -> Iterator[tuple[str, Formattable | str]]:
        """Yield tuples of title and (non-formatted) content"""
        for val in data.values():
            if parent_section:
                title = "/".join((parent_section, val.title))
            else:
                title = val.title

            yield title, val.content

<<<<<<< HEAD
            if val.subsections:
                yield from self._iterate_content(val.subsections, parent_section=title)
=======
        Returns
        -------
        str:
            Markdown table of hyperparameters.
        """
        hyperparameter_dict = self.get_model().get_params(deep=True)
        return _clean_table(
            tabulate(
                list(hyperparameter_dict.items()),
                headers=["Hyperparameter", "Value"],
                tablefmt="github",
            )
        )
>>>>>>> 30ddea70

    @staticmethod
    def _format_repr(text: str) -> str:
        # Remove new lines, multiple spaces, quotation marks, and cap line length
        text = text.replace("\n", " ")
        text = re.sub(r"\s+", r" ", text)
        return aRepr.repr(text).strip('"').strip("'")

    def __str__(self) -> str:
        return self.__repr__()

    def __repr__(self) -> str:
        # repr for the model
        model = getattr(self, "model", None)
        if model:
<<<<<<< HEAD
            model_repr = self._format_repr(f"model={repr(model)},")
=======
            model_str = self._strip_blank(repr(self.get_model()))
            model_repr = aRepr.repr(f"  model={model_str},").strip('"').strip("'")
>>>>>>> 30ddea70
        else:
            model_repr = None

        # repr for metadata
        metadata_reprs = []
        for key, val in self.metadata.to_dict().items() if self.metadata else {}:
            if key == "widget":
                metadata_reprs.append("metadata.widget={...},")
                continue

            metadata_reprs.append(self._format_repr(f"metadata.{key}={val},"))
        metadata_repr = "\n".join(metadata_reprs)

        # repr for contents
        content_reprs = []
        for title, content in self._iterate_content(self._data):
            if not content:
                continue
            if isinstance(content, str) and content.rstrip("`").rstrip().endswith(
                CONTENT_PLACEHOLDER
            ):
                # if content is just some default text, no need to show it
                continue
            content_reprs.append(self._format_repr(f"{title}={content},"))
        content_repr = "\n".join(content_reprs)

        # combine all parts
        complete_repr = "Card(\n"
        if model_repr:
            complete_repr += textwrap.indent(model_repr, "  ") + "\n"
        if metadata_reprs:
            complete_repr += textwrap.indent(metadata_repr, "  ") + "\n"
        if content_reprs:
            complete_repr += textwrap.indent(content_repr, "  ") + "\n"
        complete_repr += ")"
        return complete_repr

    def _add_get_started_code(self, file_name: str, indent: str = "    ") -> None:
        """Add getting started code to the corresponding section"""
        if self.template not in VALID_TEMPLATES:
            # unknown template, cannot prefill
            return

        is_skops_format = file_name.endswith(".skops")  # else, assume pickle
        lines = _getting_started_code(
            file_name, is_skops_format=is_skops_format, indent=indent
        )
        lines = ["```python"] + lines + ["```"]

        if self.template == "skops":
            template = textwrap.dedent(
                """            Use the code below to get started with the model.

            {}
            """
            )
        elif self.template == "hub":
            template = textwrap.dedent(
                """               Use the code below to get started with the model.

                <details>
                <summary> Click to expand </summary>

                {}

                </details>"""
            )
        else:
            # should be unreachable
            raise ValueError(f"Unknown template {self.template}")
        self._add_single(
            "How to Get Started with the Model", template.format("\n".join(lines))
        )

    def _generate_card(self) -> Iterator[str]:
        """Yield sections of the model card, including the metadata"""
        if self.metadata.to_dict():
            yield f"---\n{self.metadata.to_yaml()}\n---"

        for line in self._generate_content(self._data):
            if line:
                yield "\n" + line

        # add an empty line add the end
        yield ""

    def save(self, path: str | Path) -> None:
        """Save the model card.

        This method renders the model card in markdown format and then saves it
        as the specified file.

        Parameters
        ----------
        path: str, or Path
            Filepath to save your card.

        Notes
        -----
        The keys in model card metadata can be seen `here
        <https://huggingface.co/docs/hub/models-cards#model-card-metadata>`__.
        """
        with open(path, "w", encoding="utf-8") as f:
            f.write("\n".join(self._generate_card()))

    def render(self) -> str:
        """Render the final model card as a string.

        Returns
        -------
        result : str
            The rendered model card with all placeholders filled and all extra
            sections inserted.
        """
        return "\n".join(self._generate_card())<|MERGE_RESOLUTION|>--- conflicted
+++ resolved
@@ -2,23 +2,17 @@
 
 import json
 import re
-<<<<<<< HEAD
 import sys
 import textwrap
+import zipfile
 from collections.abc import Mapping
 from dataclasses import dataclass, field
-=======
-import shutil
-import tempfile
-import zipfile
-from dataclasses import dataclass
->>>>>>> 30ddea70
 from pathlib import Path
 from reprlib import Repr
 from typing import Any, Iterator, Sequence, Union
 
-<<<<<<< HEAD
-from huggingface_hub import CardData
+import joblib
+from huggingface_hub import ModelCardData
 from sklearn.utils import estimator_html_repr
 from tabulate import tabulate  # type: ignore
 
@@ -28,20 +22,12 @@
     SKOPS_TEMPLATE,
     Templates,
 )
+from skops.io import load
 
 if sys.version_info >= (3, 8):
     from typing import Protocol
 else:  # TODO: remove when Python 3.7 is dropped
     from typing_extensions import Protocol
-=======
-import joblib
-from huggingface_hub import ModelCard, ModelCardData
-from sklearn.utils import estimator_html_repr
-from tabulate import tabulate  # type: ignore
-
-import skops
-from skops.io import load
->>>>>>> 30ddea70
 
 # Repr attributes can be used to control the behavior of repr
 aRepr = Repr()
@@ -186,7 +172,6 @@
     return card_data
 
 
-<<<<<<< HEAD
 def split_subsection_names(key: str) -> list[str]:
     r"""Split a string containing multiple sections into a list of strings for
     each.
@@ -279,7 +264,8 @@
 class Formattable(Protocol):
     def format(self) -> str:
         ...  # pragma: no cover
-=======
+
+
 def _load_model(model: Any, trusted=False) -> Any:
     """Return a model instance.
 
@@ -318,7 +304,6 @@
         raise RuntimeError(msg) from ex
 
     return model
->>>>>>> 30ddea70
 
 
 class Card:
@@ -347,14 +332,12 @@
         of the ``config.json`` file, which itself is created by
         :func:`skops.hub_utils.init`.
 
-<<<<<<< HEAD
     template: "hub", "skops" or None (default=TODO)
         Whether to add default sections or not.
-=======
+
     trusted: bool, default=False
         Passed to :func:`skops.io.load` if the model is a file path and it's
         a `skops` file.
->>>>>>> 30ddea70
 
     Attributes
     ----------
@@ -430,14 +413,15 @@
         self,
         model,
         model_diagram: bool = True,
-<<<<<<< HEAD
-        metadata: CardData | None = None,
+        metadata: ModelCardData | None = None,
         template: str | dict[str, str] | None = "skops",
+        trusted: bool = False,
     ) -> None:
         self.model = model
         self.model_diagram = model_diagram
-        self.metadata = metadata or CardData()
+        self.metadata = metadata or ModelCardData()
         self.template = template
+        self.trusted = trusted
 
         self._data: dict[str, Section] = {}
         self._metrics: dict[str, str | float | int] = {}
@@ -473,23 +457,6 @@
         elif isinstance(self.template, Mapping):
             self.add(**self.template)
 
-    def add(self, **kwargs: str | Formattable) -> "Card":
-        """Add new section(s) to the model card.
-
-        Add one or multiple sections to the model card. The section names are
-        taken from the keys and the contents are taken from the values.
-=======
-        metadata: Optional[ModelCardData] = None,
-        trusted: bool = False,
-    ) -> None:
-        self.model = model
-        self.model_diagram = model_diagram
-        self._eval_results = {}  # type: ignore
-        self._template_sections: dict[str, str] = {}
-        self._extra_sections: list[tuple[str, Any]] = []
-        self.metadata = metadata or ModelCardData()
-        self.trusted = trusted
-
     def get_model(self) -> Any:
         """Returns sklearn estimator object if ``Path``/``str``
         is provided.
@@ -501,7 +468,12 @@
         """
         model = _load_model(self.model, self.trusted)
         return model
->>>>>>> 30ddea70
+
+    def add(self, **kwargs: str | Formattable) -> "Card":
+        """Add new section(s) to the model card.
+
+        Add one or multiple sections to the model card. The section names are
+        taken from the keys and the contents are taken from the values.
 
         To add to an existing section, use a ``"/"`` in the section name, e.g.:
 
@@ -712,7 +684,9 @@
             self._add_single(section_title, default_content)
             return
 
-        model_plot_div = re.sub(r"\n\s+", "", str(estimator_html_repr(self.model)))
+        model_plot_div = re.sub(
+            r"\n\s+", "", str(estimator_html_repr(self.get_model()))
+        )
         if model_plot_div.count("sk-top-container") == 1:
             model_plot_div = model_plot_div.replace(
                 "sk-top-container", 'sk-top-container" style="overflow: auto;'
@@ -726,7 +700,7 @@
             # only skops template has a default hyper parameter section
             return
 
-        hyperparameter_dict = self.model.get_params(deep=True)
+        hyperparameter_dict = self.get_model().get_params(deep=True)
         table = _clean_table(
             tabulate(
                 list(hyperparameter_dict.items()),
@@ -869,55 +843,10 @@
                 f"one of {sorted(VALID_TEMPLATES)}"
             )
 
-<<<<<<< HEAD
         if self._metrics:
             data_transposed = zip(*self._metrics.items())  # make column oriented
             inp = {key: val for key, val in zip(["Metric", "Value"], data_transposed)}
             table = TableSection(inp).format()
-=======
-        Returns
-        -------
-        card : huggingface_hub.ModelCard
-            The final :class:`huggingface_hub.ModelCard` object with all
-            placeholders filled and all extra sections inserted.
-        """
-        root = skops.__path__
-
-        # add evaluation results
-
-        template_sections = copy.deepcopy(self._template_sections)
-
-        if self.metadata:
-            model_file = self.metadata.to_dict().get("model_file")
-            if model_file and model_file.endswith(".skops"):
-                template_sections["get_started_code"] = (
-                    "from skops.io import load\nimport json\n"
-                    "import pandas as pd\n"
-                    f'clf = load("{model_file}")\n'
-                    'with open("config.json") as f:\n   '
-                    " config ="
-                    " json.load(f)\n"
-                    'clf.predict(pd.DataFrame.from_dict(config["sklearn"]["example_input"]))'
-                )
-            elif model_file is not None:
-                template_sections["get_started_code"] = (
-                    "import joblib\nimport json\nimport pandas as pd\nclf ="
-                    f' joblib.load({model_file})\nwith open("config.json") as'
-                    " f:\n   "
-                    " config ="
-                    " json.load(f)\n"
-                    'clf.predict(pd.DataFrame.from_dict(config["sklearn"]["example_input"]))'
-                )
-        if self.model_diagram is True:
-            model_plot_div = re.sub(
-                r"\n\s+", "", str(estimator_html_repr(self.get_model()))
-            )
-            if model_plot_div.count("sk-top-container") == 1:
-                model_plot_div = model_plot_div.replace(
-                    "sk-top-container", 'sk-top-container" style="overflow: auto;'
-                )
-            model_plot: str | None = model_plot_div
->>>>>>> 30ddea70
         else:
             # create empty table
             table = TableSection({"Metric": [], "Value": []}).format()
@@ -942,7 +871,7 @@
 
         self._add_single(section, template.format(table))
 
-    def _generate_metadata(self, metadata: CardData) -> Iterator[str]:
+    def _generate_metadata(self, metadata: ModelCardData) -> Iterator[str]:
         """Yield metadata in yaml format"""
         for key, val in metadata.to_dict().items() if metadata else {}:
             yield aRepr.repr(f"metadata.{key}={val},").strip('"').strip("'")
@@ -975,24 +904,8 @@
 
             yield title, val.content
 
-<<<<<<< HEAD
             if val.subsections:
                 yield from self._iterate_content(val.subsections, parent_section=title)
-=======
-        Returns
-        -------
-        str:
-            Markdown table of hyperparameters.
-        """
-        hyperparameter_dict = self.get_model().get_params(deep=True)
-        return _clean_table(
-            tabulate(
-                list(hyperparameter_dict.items()),
-                headers=["Hyperparameter", "Value"],
-                tablefmt="github",
-            )
-        )
->>>>>>> 30ddea70
 
     @staticmethod
     def _format_repr(text: str) -> str:
@@ -1008,12 +921,7 @@
         # repr for the model
         model = getattr(self, "model", None)
         if model:
-<<<<<<< HEAD
-            model_repr = self._format_repr(f"model={repr(model)},")
-=======
-            model_str = self._strip_blank(repr(self.get_model()))
-            model_repr = aRepr.repr(f"  model={model_str},").strip('"').strip("'")
->>>>>>> 30ddea70
+            model_repr = self._format_repr(f"model={repr(self.get_model())},")
         else:
             model_repr = None
 
