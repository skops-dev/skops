from __future__ import annotations

import json
import re
import textwrap
import zipfile
from collections.abc import Mapping
from dataclasses import dataclass, field
from pathlib import Path
from reprlib import Repr
from typing import Any, Iterator, Literal, Protocol, Sequence, Union

import joblib
from huggingface_hub import ModelCardData
from sklearn.utils import estimator_html_repr
from tabulate import tabulate  # type: ignore

from skops.card._templates import CONTENT_PLACEHOLDER, SKOPS_TEMPLATE, Templates
from skops.io import load
from skops.utils.importutils import import_or_raise

# Repr attributes can be used to control the behavior of repr
aRepr = Repr()
aRepr.maxother = 79
aRepr.maxstring = 79


VALID_TEMPLATES = {item.value for item in Templates}
NEED_SECTION_ERR_MSG = (
    "You are trying to {action} but you're using a custom template, please pass the "
    "'section' argument to determine where to put the content"
)


def wrap_as_details(text: str, folded: bool) -> str:
    if not folded:
        return text
    return f"<details>\n<summary> Click to expand </summary>\n\n{text}\n\n</details>"


def _clean_table(table: str) -> str:
    # replace line breaks "\n" with html tag <br />, however, leave end-of-line
    # line breaks (eol_lb) intact
    eol_lb = "|\n"
    placeholder = "\x1f"  # unit separator control character (ASCII control char 31)
    table = (
        table.replace(eol_lb, placeholder)
        .replace("\n", "<br />")
        .replace(placeholder, eol_lb)
    )
    return table


@dataclass
class PlotSection:
    """Adds a link to a figure to the model card"""

    alt_text: str
    path: str | Path
    folded: bool = False

    def format(self) -> str:
        text = f"![{self.alt_text}]({self.path})"
        return wrap_as_details(text, folded=self.folded)

    def __repr__(self) -> str:
        return repr(self.path)


@dataclass
class TableSection:
    """Adds a table to the model card"""

    table: Mapping[str, Sequence[Any]]
    folded: bool = False

    def __post_init__(self) -> None:
        try:
            import pandas as pd

            self._is_pandas_df = isinstance(self.table, pd.DataFrame)
        except ImportError:
            self._is_pandas_df = False

        if self._is_pandas_df:
            ncols = len(self.table.columns)  # type: ignore
        else:
            ncols = len(self.table)
        if ncols == 0:
            raise ValueError("Trying to add table with no columns")

    def format(self) -> str:
        if self._is_pandas_df:
            headers = self.table.columns  # type: ignore
        else:
            headers = self.table.keys()

        table = _clean_table(
            tabulate(self.table, tablefmt="github", headers=headers, showindex=False)
        )
        return wrap_as_details(table, folded=self.folded)

    def __repr__(self) -> str:
        if self._is_pandas_df:
            nrows, ncols = self.table.shape  # type: ignore
        else:
            # table cannot be empty, so no checks needed here
            ncols = len(self.table)
            key = next(iter(self.table.keys()))
            nrows = len(self.table[key])
        return f"Table({nrows}x{ncols})"


def metadata_from_config(config_path: Union[str, Path]) -> ModelCardData:
    """Construct a ``ModelCardData`` object from a ``config.json`` file.

    Most information needed for the metadata section of a ``README.md`` file on
    Hugging Face Hub is included in the ``config.json`` file. This utility
    function constructs a :class:`huggingface_hub.ModelCardData` object which
    can then be passed to the :class:`~skops.card.Card` object.

    This method populates the following attributes of the instance:

    - ``library_name``: It needs to be ``"sklearn"`` for scikit-learn
        compatible models.
    - ``tags``: Set to a list, containing ``"sklearn"`` and the task of the
        model. You can then add more tags to this list.
    - ``widget``: It is populated with the example data to be used by the
        widget component of the Hugging Face Hub widget, on the model's
        repository page.

    Parameters
    ----------
    config_path: str, or Path
        Filepath to the ``config.json`` file, or the folder including that
        file.

    Returns
    -------
    card_data: huggingface_hub.ModelCardData
        :class:`huggingface_hub.ModelCardData` object.

    """
    config_path = Path(config_path)
    if not config_path.is_file():
        config_path = config_path / "config.json"

    with open(config_path) as f:
        config = json.load(f)

    card_data = ModelCardData()
    card_data.library_name = "sklearn"
    card_data.tags = ["sklearn", "skops"]
    task = config.get("sklearn", {}).get("task", None)
    if task:
        card_data.tags += [task]
    card_data.model_file = config.get("sklearn", {}).get("model", {}).get("file")  # type: ignore
    example_input = config.get("sklearn", {}).get("example_input", None)
    # Documentation on what the widget expects:
    # https://huggingface.co/docs/hub/models-widgets-examples
    if example_input:
        if "tabular" in task:
            card_data.widget = {"structuredData": example_input}  # type: ignore
        # TODO: add text data example here.

    return card_data


def split_subsection_names(key: str) -> list[str]:
    r"""Split a string containing multiple sections into a list of strings for
    each.

    The separator is ``"/"``. To avoid splitting on ``"/"``, escape it using
    ``"\\/"``.

    Examples
    --------
    >>> split_subsection_names("Section A")
    ['Section A']
    >>> split_subsection_names("Section A/Section B/Section C")
    ['Section A', 'Section B', 'Section C']
    >>> split_subsection_names("A section containg \\/ a slash")
    ['A section containg / a slash']
    >>> split_subsection_names("Spaces are / stripped")
    ['Spaces are', 'stripped']

    Parameters
    ----------
    key : str
        The section name consisting potentially of multiple subsections. It has
        to be ensured beforhand that this is not an empty string.

    Returns
    -------
    parts : list of str
        The individual (sub)sections.

    """
    placeholder = "\x1f"  # unit separator control character (ASCII control char 31)
    key = key.replace("\\/", placeholder)
    parts = (part.strip() for part in key.split("/"))
    return [part.replace(placeholder, "/") for part in parts]


def _getting_started_code(
    file_name: str, model_format: Literal["pickle", "skops"], indent="    "
) -> list[str]:
    # get lines of code required to load the model
    lines = [
        "import json",
        "import pandas as pd",
    ]
    if model_format == "skops":
        lines += ["import skops.io as sio"]
    else:
        lines += ["import joblib"]

    if model_format == "skops":
        lines += [f'model = sio.load("{file_name}")']
    else:  # pickle
        lines += [f'model = joblib.load("{file_name}")']

    lines += [
        'with open("config.json") as f:',
        indent + "config = json.load(f)",
        'model.predict(pd.DataFrame.from_dict(config["sklearn"]["example_input"]))',
    ]
    return lines


@dataclass
class Section:
    """Building block of the model card.

    The model card is represented internally as a dict with keys being strings
    and values being Sections. The key is identical to the section title.

    Additionally, the section may hold content in the form of strings (can be an
    empty string) or a ``Formattable``, which is simply an object with a
    ``format`` method that returns a string.

    Finally, the section can contain subsections, which again are dicts of
    string keys and section values (the dict can be empty). Therefore, the model
    card representation forms a tree structure, making use of the fact that dict
    order is preserved.

    """

    title: str
    content: Formattable | str
    subsections: dict[str, Section] = field(default_factory=dict)

    def select(self, key: str) -> Section:
        """Return a subsection or subsubsection of this section

        Parameters
        ----------
        key : str
            The name of the (sub)section to select. When selecting a subsection,
            either use a ``"/"`` in the name to separate the parent and child
            sections, chain multiple ``select`` calls.

        Returns
        -------
        section : Section
            A dataclass containing all information relevant to the selected
            section. Those are the title, the content, and subsections (in a
            dict).

        Raises
        ------
        KeyError
            If the given section name was not found, a ``KeyError`` is raised.
        """
        section_names = split_subsection_names(key)
        # check that no section name is empty
        if not all(bool(name) for name in section_names):
            msg = f"Section name cannot be empty but got '{key}'"
            raise KeyError(msg)

        section = self
        for section_name in section_names:
            section = section.subsections[section_name]
        return section


class Formattable(Protocol):
    def format(self) -> str:
        ...  # pragma: no cover


def _load_model(model: Any, trusted=False) -> Any:
    """Return a model instance.

    Loads the model if provided a file path, if already a model instance return
    it unmodified.

    Parameters
    ----------
    model : pathlib.Path, str, or sklearn estimator
        Path/str or the actual model instance. if a Path or str, loads the model.

    trusted : bool, default=False
        Passed to :func:`skops.io.load` if the model is a file path and it's
        a `skops` file.

    Returns
    -------
    model : object
        Model instance.
    """

    if not isinstance(model, (Path, str)):
        return model

    model_path = Path(model)
    if not model_path.exists():
        raise FileNotFoundError(f"File is not present: {model_path}")

    try:
        if zipfile.is_zipfile(model_path):
            model = load(model_path, trusted=trusted)
        else:
            model = joblib.load(model_path)
    except Exception as ex:
        msg = f'An "{type(ex).__name__}" occurred during model loading.'
        raise RuntimeError(msg) from ex

    return model


class Card:
    """Model card class that will be used to generate model card.

    This class can be used to write information and plots to model card and save
    it. This class by default generates an interactive plot of the model and a
    table of hyperparameters. Some sections are added by default.

    Parameters
    ----------
    model: pathlib.Path, str, or sklearn estimator object
        ``Path``/``str`` of the model or the actual model instance that will be
        documented. If a ``Path`` or ``str`` is provided, model will be loaded.

    model_diagram: bool, default=True
        Set to True if model diagram should be plotted in the card.

    metadata: ModelCardData, optional
        :class:`huggingface_hub.ModelCardData` object. The contents of this
        object are saved as metadata at the beginning of the output file, and
        used by Hugging Face Hub.

        You can use :func:`~skops.card.metadata_from_config` to create an
        instance pre-populated with necessary information based on the contents
        of the ``config.json`` file, which itself is created by
        :func:`skops.hub_utils.init`.

    template: "skops", dict, or None (default="skops")
        Whether to add default sections or not. The template can be a predefined
        template, which at the moment can only be the string ``"skops"``, which
        is a template provided by ``skops`` that is geared towards typical
        sklearn models. If you don't want any prefilled sections, just pass
        ``None``. If you want custom prefilled sections, pass a ``dict``, where
        keys are the sections and values are the contents of the sections. Note
        that when you use no template or a custom template, some methods will
        not work, e.g. :meth:`Card.add_metrics`, since it's not clear where to
        put the metrics when there is no template or a custom template.

    trusted: bool, default=False
        Passed to :func:`skops.io.load` if the model is a file path and it's
        a `skops` file.

    Attributes
    ----------
    model: estimator object
        The scikit-learn compatible model that will be documented.

    metadata: ModelCardData
        Metadata to be stored at the beginning of the saved model card, as
        metadata to be understood by the Hugging Face Hub.

    Examples
    --------
    >>> from sklearn.metrics import (
    ...     ConfusionMatrixDisplay,
    ...     confusion_matrix,
    ...     accuracy_score,
    ...     f1_score
    ... )
    >>> import tempfile
    >>> from pathlib import Path
    >>> from sklearn.datasets import load_iris
    >>> from sklearn.linear_model import LogisticRegression
    >>> from skops.card import Card
    >>> X, y = load_iris(return_X_y=True)
    >>> model = LogisticRegression(solver="liblinear", random_state=0).fit(X, y)
    >>> model_card = Card(model)
    >>> model_card.metadata.license = "mit"
    >>> y_pred = model.predict(X)
    >>> model_card.add_metrics(**{
    ...     "accuracy": accuracy_score(y, y_pred),
    ...     "f1 score": f1_score(y, y_pred, average="micro"),
    ... })
    Card(...)
    >>> cm = confusion_matrix(y, y_pred,labels=model.classes_)
    >>> disp = ConfusionMatrixDisplay(
    ...     confusion_matrix=cm,
    ...     display_labels=model.classes_
    ... )
    >>> disp.plot()
    <sklearn.metrics._plot.confusion_matrix.ConfusionMatrixDisplay object at ...>
    >>> tmp_path = Path(tempfile.mkdtemp(prefix="skops-"))
    >>> disp.figure_.savefig(tmp_path / "confusion_matrix.png")
    ...
    >>> model_card.add_plot(**{
    ...     "Model description/Confusion Matrix": tmp_path / "confusion_matrix.png"
    ... })
    Card(...)
    >>> # add new content to the existing section "Model description"
    >>> model_card.add(**{"Model description": "This is the best model"})
    Card(...)
    >>> # add content to a new section
    >>> model_card.add(**{"A new section": "Please rate my model"})
    Card(...)
    >>> # add new subsection to an existing section by using "/"
    >>> model_card.add(**{"Model description/Model name": "This model is called Bob"})
    Card(
      model=LogisticRegression(random_state=0, solver='liblinear'),
      metadata.license=mit,
      Model description=This is the best model,
      Model description/Training Procedure/... | | warm_start | False | </details>,
      Model description/Training Procedure/...</pre></div></div></div></div></div>,
      Model description/Evaluation Results=...ccuracy | 0.96 | | f1 score | 0.96 |,
      Model description/Confusion Matrix=...confusion_matrix.png'),
      Model description/Model name=This model is called Bob,
      A new section=Please rate my model,
    )
    >>> # save the card to a README.md file
    >>> model_card.save(tmp_path / "README.md")

    """

    def __init__(
        self,
        model,
        model_diagram: bool = True,
        metadata: ModelCardData | None = None,
        template: Literal["skops"] | dict[str, str] | None = "skops",
        trusted: bool = False,
    ) -> None:
        self.model = model
        self.model_diagram = model_diagram
        self.metadata = metadata or ModelCardData()
        self.template = template
        self.trusted = trusted

        self._data: dict[str, Section] = {}
        self._metrics: dict[str, str | float | int] = {}

        self._populate_template()

    def _populate_template(self):
        """If initialized with a template, use it to populate the card."""
        if not self.template:
            return

        if isinstance(self.template, str) and (self.template not in VALID_TEMPLATES):
            valid_templates = ", ".join(f"'{val}'" for val in sorted(VALID_TEMPLATES))
            msg = (
                f"Unknown template '{self.template}', "
                f"template must be one of the following values: {valid_templates}"
            )
            raise ValueError(msg)

        if self.template == Templates.skops.value:
            self.add(**SKOPS_TEMPLATE)
            # for the skops template, automatically add some default sections
            self.add_model_plot()
            self.add_hyperparams()
            self.add_get_started_code()
        elif isinstance(self.template, Mapping):
            self.add(**self.template)

    def get_model(self) -> Any:
        """Returns sklearn estimator object.

        If the ``model`` is already loaded, return it as is. If the ``model``
        attribute is a ``Path``/``str``, load the model and return it.

        Returns
        -------
        model : BaseEstimator
            The model instance.

        """
        model = _load_model(self.model, self.trusted)
        # Ideally, we would only call the method below if we *know* that the
        # model has changed, but at the moment we have no way of knowing that
        return model

    def add(self, **kwargs: str | Formattable) -> Card:
        """Add new section(s) to the model card.

        Add one or multiple sections to the model card. The section names are
        taken from the keys and the contents are taken from the values.

        To add to an existing section, use a ``"/"`` in the section name, e.g.:

        ``card.add(**{"Existing section/New section": "content"})``.

        If the parent section does not exist, it will be added automatically.

        To add a section with ``"/"`` in its title (i.e. not inteded as a
        subsection), escape the slash like so, ``"\\/"``, e.g.:

        ``card.add(**{"A section with\\/a slash in the title": "content"})``.

        If a section of the given name already exists, its content will be
        overwritten.

        Parameters
        ----------
        **kwargs : dict
            The keys of the dictionary serve as the section title and the values
            as the section content. It's possible to add to existing sections.

        Returns
        -------
        self : object
            Card object.

        """
        for key, val in kwargs.items():
            self._add_single(key, val)
        return self

    def _select(
        self, subsection_names: Sequence[str], create: bool = True
    ) -> dict[str, Section]:
        """Select a single section from the data.

        Parameters
        ----------
        subsection_names: list of str
            The subsection names, already split into individual subsections.

        create: bool (default=True)
            Whether to create the subsection if it does not already exist or
            not.

        Returns
        -------
        section: dict of Section
            A dict mapping the section key (identical to the title) to the
            actual ``Section``, which is a dataclass that contains the actual
            data of the section.

        Raises
        ------
        KeyError
            If the section does not exist and ``create=False``, raises a
            ``KeyError``.

        """
        section = self._data
        if not subsection_names:
            return section

        for subsection_name in subsection_names:
            section_maybe = section.get(subsection_name)

            # there are already subsections
            if section_maybe is not None:
                section = section_maybe.subsections
                continue

            if create:
                # no subsection, create
                entry = Section(title=subsection_name, content="")
                section[subsection_name] = entry
                section = entry.subsections
            else:
                raise KeyError(f"Section {subsection_name} does not exist")

        return section

    def select(self, key: str) -> Section:
        """Select a section from the model card.

        To select a subsection of an existing section, use a ``"/"`` in the
        section name, e.g.:

        ``card.select("Main section/Subsection")``.

        Alternatively, multiple ``select`` calls can be chained:

        ``card.select("Main section").select("Subsection")``.

        Parameters
        ----------
        key : str
            The name of the (sub)section to select. When selecting a subsection,
            either use a ``"/"`` in the name to separate the parent and child
            sections, chain multiple ``select`` calls.

        Returns
        -------
        self : Section
            A dataclass containing all information relevant to the selected
            section. Those are the title, the content, and subsections (in a
            dict).

        Raises
        ------
        KeyError
            If the given section name was not found, a ``KeyError`` is raised.

        """
        if not key:
            msg = f"Section name cannot be empty but got '{key}'"
            raise KeyError(msg)

        *subsection_names, leaf_node_name = split_subsection_names(key)

        if not leaf_node_name:
            msg = f"Section name cannot be empty but got '{key}'"
            raise KeyError(msg)

        parent_section = self._select(subsection_names, create=False)
        return parent_section[leaf_node_name]

    def delete(self, key: str | Sequence[str]) -> None:
        """Delete a section from the model card.

        To delete a subsection of an existing section, use a ``"/"`` in the
        section name, e.g.:

        ``card.delete("Existing section/New section")``.

        Alternatively, a list of strings can be passed:

        ``card.delete(["Existing section", "New section"])``.

        Parameters
        ----------
        key : str or list of str
            The name of the (sub)section to select. When selecting a subsection,
            either use a ``"/"`` in the name to separate the parent and child
            sections, or pass a list of strings.

        Raises
        ------
        KeyError
            If the given section name was not found, a ``KeyError`` is raised.

        """
        if not key:
            msg = f"Section name cannot be empty but got '{key}'"
            raise KeyError(msg)

        if isinstance(key, str):
            *subsection_names, leaf_node_name = split_subsection_names(key)
        else:
            *subsection_names, leaf_node_name = key

        if not leaf_node_name:
            msg = f"Section name cannot be empty but got '{key}'"
            raise KeyError(msg)

        parent_section = self._select(subsection_names, create=False)
        del parent_section[leaf_node_name]

    def _add_single(self, key: str, val: Formattable | str) -> Section:
        """Add a single section.

        If the (sub)section does not exist, it is created. Otherwise, the
        existing (sub)section is modified.

        Parameters
        ----------
        key: str
            The name of the (sub)section.

        val: str or Formattable
            The value to assign to the (sub)section.

        """
        *subsection_names, leaf_node_name = split_subsection_names(key)
        section = self._select(subsection_names)

        if leaf_node_name in section:
            # entry exists, only overwrite content
            section[leaf_node_name].content = val
        else:
            # entry does not exist, create a new one
            section[leaf_node_name] = Section(title=leaf_node_name, content=val)

        return section[leaf_node_name]

    def add_model_plot(
        self,
        section: str | None = None,
        description: str | None = None,
    ) -> Card:
        """Add a model plot

        Use sklearn model visualization to add create a diagram of the model.
        See the `sklearn model visualization docs
        <https://scikit-learn.org/stable/modules/compose.html#visualizing-composite-estimators>`_.

        The model diagram is not added if the card class was instantiated with
        ``model_diagram=False``.

        Parameters
        ----------
        section : str or None, default=None
            The section that the model plot should be added to. If you're using
            the default skops template, you can leave this parameter as
            ``None``, otherwise you have to indicate the section. If the section
            does not exist, it will be created for you.

        description : str or None, default=None
            An optional description to be added before the model plot. If you're
            using the default skops template, a standard text is used. Pass a
            string here if you want to use your own text instead. Leave this
            empty to not add any description.

        Returns
        -------
        self : object
            Card object.
        """
        if not self.model_diagram:
            return self

        if section is None:
            if self.template == Templates.skops.value:
                section = "Model description/Training Procedure/Model Plot"
            else:
                msg = NEED_SECTION_ERR_MSG.format(action="add a model plot")
                raise ValueError(msg)

        if description is None:
            if self.template == Templates.skops.value:
                description = "The model plot is below."

        self._add_model_plot(self.get_model(), section=section, description=description)

        return self

    def _add_model_plot(
        self, model: Any, section: str, description: str | None
    ) -> None:
        """Add model plot section

        The model should be a loaded sklearn model, not a path.

        """
        model_plot_div = re.sub(r"\n\s+", "", str(estimator_html_repr(model)))
        if model_plot_div.count("sk-top-container") == 1:
            model_plot_div = model_plot_div.replace(
                "sk-top-container", 'sk-top-container" style="overflow: auto;'
            )

        if description:
            content = f"{description}\n\n{model_plot_div}"
        else:
            content = model_plot_div

        self._add_single(section, content)

    def add_hyperparams(
        self, section: str | None = None, description: str | None = None
    ) -> Card:
        """Add the model's hyperparameters as a table

        Parameters
        ----------
        section : str or None, default=None
            The section that the hyperparamters should be added to. If you're
            using the default skops template, you can leave this parameter as
            ``None``, otherwise you have to indicate the section. If the section
            does not exist, it will be created for you.

        description : str or None, default=None
            An optional description to be added before the hyperparamters. If
            you're using the default skops template, a standard text is used.
            Pass a string here if you want to use your own text instead. Leave
            this empty to not add any description.

        Returns
        -------
        self : object
            Card object.

        """
        if section is None:
            if self.template == Templates.skops.value:
                section = "Model description/Training Procedure/Hyperparameters"
            else:
                msg = NEED_SECTION_ERR_MSG.format(action="add model hyperparameters")
                raise ValueError(msg)

        if description is None:
            if self.template == Templates.skops.value:
                description = "The model is trained with below hyperparameters."

        self._add_hyperparams(
            self.get_model(), section=section, description=description
        )
        return self

    def _add_hyperparams(
        self, model: Any, section: str, description: str | None
    ) -> None:
        """Add hyperparameter section.

        The model should be a loaded sklearn model, not a path.

        """
        hyperparameter_dict = model.get_params(deep=True)
        table = _clean_table(
            tabulate(
                list(hyperparameter_dict.items()),
                headers=["Hyperparameter", "Value"],
                tablefmt="github",
            )
        )
        table_folded = textwrap.dedent(
            """
            <details>
            <summary> Click to expand </summary>

            {}

            </details>"""
        ).format(table)

        if description:
            content = f"{description}\n{table_folded}"
        else:
            content = table_folded

        self._add_single(section, content)

    def add_get_started_code(
        self,
        section: str | None = None,
        description: str | None = None,
        file_name: str | None = None,
        model_format: Literal["pickle", "skops"] | None = None,
    ) -> Card:
        """Add getting started code

        This code can be copied by users to load the model and make predictions
        with it.

        Parameters
        ----------
        section : str or None, default=None
            The section that the code should be added to. If you're using the
            default skops template, you can leave this parameter as ``None``,
            otherwise you have to indicate the section. If the section does not
            exist, it will be created for you.

        description : str or None, default=None
            An optional description to be added before the code. If you're using
            the default skops template, a standard text is used. Pass a string
            here if you want to use your own text instead. Leave this empty to
            not add any description.

        file_name : str or None, default=None
            The file name of the model. If no file name is indicated, there will
            be an attempt to read the file name from the card's metadata. If
            that fails, an error is raised and you have to pass this argument
            explicitly.

        model_format : "skops", "pickle", or None, default=None
            The model format used to store the model.If format is indicated,
            there will be an attempt to read the model format from the card's
            metadata. If that fails, an error is raised and you have to pass
            this argument explicitly.

        Returns
        -------
        self : object
            Card object.

        """
        if file_name is None:
            file_name = self.metadata.to_dict().get("model_file")

        if model_format is None:
            model_format = (
                self.metadata.to_dict().get("sklearn", {}).get("model_format")
            )

        if model_format and (model_format not in ("pickle", "skops")):
            msg = (
                f"Invalid model format '{model_format}', should be one of "
                "'pickle' or 'skops'"
            )
            raise ValueError(msg)

        if (not file_name) or (not model_format):
            return self

        if section is None:
            if self.template == Templates.skops.value:
                section = "How to Get Started with the Model"
            else:
                msg = NEED_SECTION_ERR_MSG.format(action="add get started code")
                raise ValueError(msg)

        if description is None:
            if self.template == Templates.skops.value:
                description = "Use the code below to get started with the model."

        self._add_get_started_code(
            section,
            file_name=file_name,
            model_format=model_format,
            description=description,
        )

        return self

    def _add_get_started_code(
        self,
        section: str,
        file_name: str,
        model_format: Literal["pickle", "skops"],
        description: str | None,
        indent: str = "    ",
    ) -> None:
        """Add getting started code to the corresponding section"""
        lines = _getting_started_code(
            file_name, model_format=model_format, indent=indent
        )
        lines = ["```python"] + lines + ["```"]
        code = "\n".join(lines)

        if description:
            content = f"{description}\n\n{code}"
        else:
            content = code

        self._add_single(section, content)

    def add_plot(self, *, folded=False, **kwargs: str) -> Card:
        """Add plots to the model card.

        The plot should be saved on the file system and the path passed as
        value.

        Parameters
        ----------
        folded: bool (default=False)
            If set to ``True``, the plot will be enclosed in a ``details`` tag.
            That means the content is folded by default and users have to click
            to show the content. This option is useful if the added plot is
            large.

        **kwargs : dict
            The arguments should be of the form ``name=plot_path``, where
            ``name`` is the name of the plot and section, and ``plot_path`` is
            the path to the plot on the file system, relative to the root of the
            project. The plots should have already been saved under the
            project's folder.

        Returns
        -------
        self : object
            Card object.

        """
        for section_name, plot_path in kwargs.items():
            plot_name = split_subsection_names(section_name)[-1]
            section = PlotSection(alt_text=plot_name, path=plot_path, folded=folded)
            self._add_single(section_name, section)
        return self

    def add_table(
        self, *, folded: bool = False, **kwargs: dict["str", list[Any]]
    ) -> Card:
        """Add a table to the model card.

        Add a table to the model card. This can be especially useful when you
        using cross validation with sklearn. E.g. you can directly pass the
        result from calling :func:`sklearn.model_selection.cross_validate` or
        the ``cv_results_`` attribute from any of the hyperparameter searches,
        such as :class:`sklearn.model_selection.GridSearchCV`.

        Morevoer, you can pass any pandas :class:`pandas.DataFrame` to this
        method and it will be rendered in the model card. You may consider
        selecting only a part of the table if it's too big:

        .. code:: python

            search = GridSearchCV(...)
            search.fit(X, y)
            df = pd.DataFrame(search.cv_results_)
            # show only top 10 highest scores
            df = df.sort_values(["mean_test_score"], ascending=False).head(10)
            model_card = skops.card.Card(...)
            model_card.add_table(**{"Hyperparameter search results top 10": df})

        Parameters
        ----------
        folded: bool (default=False)
            If set to ``True``, the table will be enclosed in a ``details`` tag.
            That means the content is folded by default and users have to click
            to show the content. This option is useful if the added table is
            large.

        **kwargs : dict
            The keys should be strings, which will be used as the section
            headers, and the values should be tables. Tables can be either dicts
            with the key being strings that represent the column name, and the
            values being lists that represent the entries for each row.
            Alternatively, the table can be a :class:`pandas.DataFrame`. The
            table must not be empty.

        Returns
        -------
        self : object
            Card object.

        """
        for key, val in kwargs.items():
            section = TableSection(table=val, folded=folded)
            self._add_single(key, section)
        return self

    def add_metrics(
        self,
        section: str | None = None,
        description: str | None = None,
        **kwargs: str | int | float,
    ) -> Card:
        """Add metric values to the model card.

        All metrics will be collected in, and then formatted to, a table.

        Parameters
        ----------
        section : str or None, default=None
            The section that the metrics should be added to. If you're using the
            default skops template, you can leave this parameter as ``None``,
            otherwise you have to indicate the section. If the section does not
            exist, it will be created for you.

        description : str or None, default=None
            An optional description to be added before the metrics. If you're
            using the default skops template, a standard text is used. Pass a
            string here if you want to use your own text instead. Leave this
            empty to not add any description.

        **kwargs : dict
            A dictionary of the form ``{metric name: metric value}``.

        Returns
        -------
        self : object
            Card object.
        """
        if section is None:
            if self.template == Templates.skops.value:
                section = "Model description/Evaluation Results"
            else:
                msg = NEED_SECTION_ERR_MSG.format(action="add metrics")
                raise ValueError(msg)

        if description is None:
            if self.template == Templates.skops.value:
                description = (
                    "You can find the details about evaluation process and "
                    "the evaluation results."
                )

<<<<<<< HEAD
    def add_permutation_importances(
        self,
        permutation_importances,
        columns,
        plot_file="permutation_importances.png",
        plot_name="Permutation Importances",
        overwrite=False,
    ) -> "Card":
        """Plots permutation importance and saves it to model card.

        Parameters
        ----------
        permutation_importances : sklearn.utils.Bunch
            Output of :func:`sklearn.inspection.permutation_importance`.

        columns : str, list or pandas.Index
            Column names of the data used to generate importances.

        plot_file : str
            Filename for the plot.

        plot_name : str, or Path
            Name of the plot.

        overwrite : bool
            Whether to overwrite the permutation importance plot, if exists.

        Returns
        -------
        self : object
            Card object.
        """
        plt = import_or_raise("matplotlib.pyplot", "permutation importance")

        if Path(plot_file).exists() and overwrite is False:
            raise ValueError(
                f"{str(plot_file)} already exists. Set `overwrite` to `True` or pass a"
                " different filename for the plot."
            )
        sorted_importances_idx = permutation_importances.importances_mean.argsort()
        _, ax = plt.subplots()
        ax.boxplot(
            x=permutation_importances.importances[sorted_importances_idx].T,
            labels=columns[sorted_importances_idx],
            vert=False,
        )
        ax.set_title(plot_name)
        ax.set_xlabel("Decrease in Score")
        plt.savefig(plot_file)
        self.add_plot(**{plot_name: plot_file})

        return self

    def _generate_card(self) -> ModelCard:
        """Generate the ModelCard object
=======
        self._metrics.update(kwargs)
        self._add_metrics(section, self._metrics, description=description)
        return self
>>>>>>> 637b8667

    def _add_metrics(
        self,
        section: str,
        metrics: dict[str, str | float | int],
        description: str | None,
    ) -> None:
        """Add metrics to the Evaluation Results section."""
        if self._metrics:
            data_transposed = zip(*self._metrics.items())  # make column oriented
            inp = {key: val for key, val in zip(["Metric", "Value"], data_transposed)}
            table = TableSection(inp).format()
        else:
            # create empty table
            table = TableSection({"Metric": [], "Value": []}).format()

        if description:
            content = f"{description}\n\n{table}"
        else:
            content = table

        self._add_single(section, content)

    def _generate_metadata(self, metadata: ModelCardData) -> Iterator[str]:
        """Yield metadata in yaml format"""
        for key, val in metadata.to_dict().items() if metadata else {}:
            yield aRepr.repr(f"metadata.{key}={val},").strip('"').strip("'")

    def _generate_content(
        self, data: dict[str, Section], depth: int = 1
    ) -> Iterator[str]:
        """Yield title and (formatted) contents.

        Recursively go through the data and consecutively yield the title with
        the appropriate number of "#"s (markdown format), then the associated
        content.

        """
        for val in data.values():
            title = f"{depth * '#'} {val.title}"
            yield title

            if isinstance(val.content, str):
                yield val.content
            else:  # is a Formattable
                yield val.content.format()

            if val.subsections:
                yield from self._generate_content(val.subsections, depth=depth + 1)

    def _iterate_content(
        self, data: dict[str, Section], parent_section: str = ""
    ) -> Iterator[tuple[str, Formattable | str]]:
        """Yield tuples of title and (non-formatted) content."""
        for val in data.values():
            if parent_section:
                title = "/".join((parent_section, val.title))
            else:
                title = val.title

            yield title, val.content

            if val.subsections:
                yield from self._iterate_content(val.subsections, parent_section=title)

    @staticmethod
    def _format_repr(text: str) -> str:
        # Remove new lines, multiple spaces, quotation marks, and cap line length
        text = text.replace("\n", " ")
        text = re.sub(r"\s+", r" ", text)
        return aRepr.repr(text).strip('"').strip("'")

    def __str__(self) -> str:
        return self.__repr__()

    def __repr__(self) -> str:
        # repr for the model
        model = getattr(self, "model", None)
        if model:
            model_repr = self._format_repr(f"model={repr(self.get_model())},")
        else:
            model_repr = None

        # repr for metadata
        metadata_reprs = []
        for key, val in self.metadata.to_dict().items() if self.metadata else {}:
            if key == "widget":
                metadata_reprs.append("metadata.widget={...},")
                continue

            metadata_reprs.append(self._format_repr(f"metadata.{key}={val},"))
        metadata_repr = "\n".join(metadata_reprs)

        # repr for contents
        content_reprs = []
        for title, content in self._iterate_content(self._data):
            if not content:
                continue
            if isinstance(content, str) and content.rstrip("`").rstrip().endswith(
                CONTENT_PLACEHOLDER
            ):
                # if content is just some default text, no need to show it
                continue
            content_reprs.append(self._format_repr(f"{title}={content},"))
        content_repr = "\n".join(content_reprs)

        # combine all parts
        complete_repr = "Card(\n"
        if model_repr:
            complete_repr += textwrap.indent(model_repr, "  ") + "\n"
        if metadata_reprs:
            complete_repr += textwrap.indent(metadata_repr, "  ") + "\n"
        if content_reprs:
            complete_repr += textwrap.indent(content_repr, "  ") + "\n"
        complete_repr += ")"
        return complete_repr

    def _generate_card(self) -> Iterator[str]:
        """Yield sections of the model card, including the metadata."""
        if self.metadata.to_dict():
            yield f"---\n{self.metadata.to_yaml()}\n---"

        for line in self._generate_content(self._data):
            if line:
                yield "\n" + line

        # add an empty line add the end
        yield ""

    def save(self, path: str | Path) -> None:
        """Save the model card.

        This method renders the model card in markdown format and then saves it
        as the specified file.

        Parameters
        ----------
        path: str, or Path
            Filepath to save your card.

        Notes
        -----
        The keys in model card metadata can be seen `here
        <https://huggingface.co/docs/hub/models-cards#model-card-metadata>`__.
        """
        with open(path, "w", encoding="utf-8") as f:
            f.write("\n".join(self._generate_card()))

    def render(self) -> str:
        """Render the final model card as a string.

        Returns
        -------
        result : str
            The rendered model card with all placeholders filled and all extra
            sections inserted.
        """
        return "\n".join(self._generate_card())<|MERGE_RESOLUTION|>--- conflicted
+++ resolved
@@ -8,7 +8,7 @@
 from dataclasses import dataclass, field
 from pathlib import Path
 from reprlib import Repr
-from typing import Any, Iterator, Literal, Protocol, Sequence, Union
+from typing import Any, Iterator, Literal, Protocol, Sequence, Union  # type: ignore
 
 import joblib
 from huggingface_hub import ModelCardData
@@ -203,7 +203,7 @@
 
 
 def _getting_started_code(
-    file_name: str, model_format: Literal["pickle", "skops"], indent="    "
+    file_name: str, model_format: Literal["pickle", "skops"], indent="    "  # type: ignore
 ) -> list[str]:
     # get lines of code required to load the model
     lines = [
@@ -445,7 +445,7 @@
         model,
         model_diagram: bool = True,
         metadata: ModelCardData | None = None,
-        template: Literal["skops"] | dict[str, str] | None = "skops",
+        template: Literal["skops"] | dict[str, str] | None = "skops",  # type: ignore
         trusted: bool = False,
     ) -> None:
         self.model = model
@@ -848,7 +848,7 @@
         section: str | None = None,
         description: str | None = None,
         file_name: str | None = None,
-        model_format: Literal["pickle", "skops"] | None = None,
+        model_format: Literal["pickle", "skops"] | None = None,  # type: ignore
     ) -> Card:
         """Add getting started code
 
@@ -929,7 +929,7 @@
         self,
         section: str,
         file_name: str,
-        model_format: Literal["pickle", "skops"],
+        model_format: Literal["pickle", "skops"],  # type: ignore
         description: str | None,
         indent: str = "    ",
     ) -> None:
@@ -1077,8 +1077,10 @@
                     "You can find the details about evaluation process and "
                     "the evaluation results."
                 )
-
-<<<<<<< HEAD
+        self._metrics.update(kwargs)
+        self._add_metrics(section, self._metrics, description=description)
+        return self
+
     def add_permutation_importances(
         self,
         permutation_importances,
@@ -1132,14 +1134,6 @@
 
         return self
 
-    def _generate_card(self) -> ModelCard:
-        """Generate the ModelCard object
-=======
-        self._metrics.update(kwargs)
-        self._add_metrics(section, self._metrics, description=description)
-        return self
->>>>>>> 637b8667
-
     def _add_metrics(
         self,
         section: str,
