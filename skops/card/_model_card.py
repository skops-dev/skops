--- conflicted
+++ resolved
@@ -4,14 +4,12 @@
 import tempfile
 from pathlib import Path
 
-<<<<<<< HEAD
+
 from modelcards import CardData, ModelCard
-=======
 import numpy as np
 from modelcards import EvalResult, ModelCard
 from sklearn.inspection import permutation_importance
 from sklearn.metrics import get_scorer
->>>>>>> 24d35e4d
 from sklearn.utils import estimator_html_repr
 
 import skops
@@ -87,7 +85,6 @@
             self.template_sections[section] = value
         return self
 
-<<<<<<< HEAD
     def add_plot(self, **kwargs):
         """Add plots to the model card.
 
@@ -192,35 +189,7 @@
         for hyperparameter, value in hyperparameter_dict.items():
             table += f"| {hyperparameter} | {value} |\n"
         return table
-=======
-    Parameters:
-    ----------
-    model: estimator
-        scikit-learn compatible estimator.
-    card_data: CardData
-        CardData object.
-    card_kwargs:
-        Card kwargs are information you can pass to fill in the sections of the
-        card template, e.g. model_description, citation_bibtex,
-        get_started_code.
-    """
-    ROOT = skops.__path__
-
-    model_plot = re.sub(r"\n\s+", "", str(estimator_html_repr(model)))
-    hyperparameter_table = _extract_estimator_config(model)
-    card_data.library_name = "sklearn"
-    template_path = card_kwargs.get("template_path")
-    if template_path is None:
-        template_path = os.path.join(f"{ROOT[0]}", "card", "default_template.md")
-    card_kwargs["template_path"] = template_path
-    card = ModelCard.from_template(
-        card_data=card_data,
-        hyperparameter_table=hyperparameter_table,
-        model_plot=model_plot,
-        **card_kwargs,
-    )
-
-    return card
+
 
 
 def permutation_importances(model, X, y):
@@ -307,5 +276,4 @@
             )
         )
 
-    return eval_results
->>>>>>> 24d35e4d
+    return eval_results