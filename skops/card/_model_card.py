from __future__ import annotations

import copy
import re
import shutil
import tempfile
from pathlib import Path
from reprlib import Repr
from typing import Any

from modelcards import CardData, ModelCard
from sklearn.utils import estimator_html_repr

import skops

# Repr attributes can be used to control the behavior of repr
aRepr = Repr()
aRepr.maxother = 79
aRepr.maxstring = 79


class Card:
    """Model card class that will be used to generate model card.

    This class can be used to write information and plots to model card and
    save it. This class by default generates an interactive plot of the model
    and a table of hyperparameters. The slots to be filled are defined in the
    markdown template.

    Parameters
    ----------
    model: estimator object
        Model that will be documented.

    model_diagram: bool, default=True
        Set to True if model diagram should be plotted in the card.

    Attributes
    ----------
    model: estimator object
        The scikit-learn compatible model that will be documented.

    Notes
    -----
    The contents of the sections of the template can be set using
    :meth:`Card.add` method. Plots can be added to the model card using
    :meth:`Card.add_plot`. The key you pass to :meth:`Card.add_plot` will be
    used as the header of the plot.

    Examples
    --------
    >>> import tempfile
    >>> from pathlib import Path
    >>> from sklearn.metrics import ConfusionMatrixDisplay, confusion_matrix
    >>> from sklearn.datasets import load_iris
    >>> from sklearn.linear_model import LogisticRegression
    >>> from skops import card
    >>> X, y = load_iris(return_X_y=True)
    >>> model = LogisticRegression(random_state=0).fit(X, y)
    >>> model_card = card.Card(model)
    >>> model_card.add(license="mit")
    Card(
      model=LogisticRegression(random_state=0),
      license='mit',
    )
    >>> y_pred = model.predict(X)
    >>> cm = confusion_matrix(y, y_pred,labels=model.classes_)
    >>> disp = ConfusionMatrixDisplay(
    ...     confusion_matrix=cm,
    ...     display_labels=model.classes_
    ... )
    >>> disp.plot()  # doctest: +ELLIPSIS
    <sklearn.metrics._plot.confusion_matrix.ConfusionMatrixDisplay object at ...>
    >>> disp.figure_.savefig("confusion_matrix.png")
    ...
    >>> model_card.add_plot(confusion_matrix="confusion_matrix.png") # doctest: +ELLIPSIS
<<<<<<< HEAD
    <skops.card._model_card.Card object at ...>
    >>> with tempfile.TemporaryDirectory() as tmpdir:
    ...     model_card.save((Path(tmpdir) / "README.md")) # doctest: +ELLIPSIS
=======
    Card(
      model=LogisticRegression(random_state=0),
      license='mit',
      confusion_matrix='confusion_matrix.png',
    )
    >>> model_card.save((Path("save_dir") / "README.md")) # doctest: +ELLIPSIS
    ...
>>>>>>> 41148fe0
    """

    def __init__(self, model: Any, model_diagram: bool = True) -> None:
        self.model = model
        self._hyperparameter_table = self._extract_estimator_config()
        # the spaces in the pipeline breaks markdown, so we replace them
        if model_diagram is True:
            self._model_plot: str | None = re.sub(
                r"\n\s+", "", str(estimator_html_repr(model))
            )
        else:
            self._model_plot = None
        self._template_sections: dict[str, str] = {}
        self._figure_paths: dict[str, str] = {}

    def add(self, **kwargs: str) -> "Card":
        """Takes values to fill model card template.

        Parameters
        ----------
        **kwargs : dict
            Parameters to be set for the model card. These parameters
            need to be sections of the underlying `jinja` template used.

        Returns
        -------
        self : object
            Card object.
        """
        for section, value in kwargs.items():
            self._template_sections[section] = value
        return self

    def add_plot(self, **kwargs: str) -> "Card":
        """Add plots to the model card.

        Parameters
        ----------
        **kwargs : dict
            The arguments should be of the form `name=plot_path`, where `name`
            is the name of the plot and `plot_path` is the path to the plot,
            relative to the root of the project. The plots should have already
            been saved under the project's folder.

        Returns
        -------
        self : object
            Card object.
        """
        for plot_name, plot_path in kwargs.items():
            self._figure_paths[plot_name] = plot_path
        return self

    def save(self, path: str | Path) -> None:
        """Save the model card.

        This method renders the model card in markdown format and then saves it
        as the specified file.

        Parameters
        ----------
        path: str, or Path
            filepath to save your card.

        Notes
        -----
        The keys in model card metadata can be seen `here
        <https://huggingface.co/docs/hub/models-cards#model-card-metadata>`__.
        """
        root = skops.__path__

        template_sections = copy.deepcopy(self._template_sections)

        metadata_keys = [
            "language",
            "license",
            "library_name",
            "tags",
            "datasets",
            "model_name",
            "metrics",
            "model-index",
        ]
        card_data_keys = {}

        # if key is supposed to be in metadata and is provided by user, write it to card_data_keys
        for key in template_sections.keys() & metadata_keys:
            card_data_keys[key] = template_sections.pop(key, "")

        # construct CardData
        card_data = CardData(**card_data_keys)
        card_data.library_name = "sklearn"

        # if template path is not given, use default
        if template_sections.get("template_path") is None:
            template_sections["template_path"] = str(
                Path(root[0]) / "card" / "default_template.md"
            )

        # copying the template so that the original template is not touched/changed
        # append plot_name if any plots are provided, at the end of the template
        with tempfile.TemporaryDirectory() as tmpdirname:
            shutil.copyfile(
                template_sections["template_path"],
                f"{tmpdirname}/temporary_template.md",
            )
            #  create a temporary template with the additional plots
            template_sections["template_path"] = f"{tmpdirname}/temporary_template.md"
            # add plots at the end of the template
            with open(template_sections["template_path"], "a") as template:
                for plot in self._figure_paths:
                    template.write(
                        f"\n\n{plot}\n" + f"![{plot}]({self._figure_paths[plot]})\n\n"
                    )

            card = ModelCard.from_template(
                card_data=card_data,
                hyperparameter_table=self._hyperparameter_table,
                model_plot=self._model_plot,
                **template_sections,
            )

        card.save(path)

    def _extract_estimator_config(self) -> str:
        """Extracts estimator hyperparameters and renders them into a vertical table.

        Returns
        -------
        str:
            Markdown table of hyperparameters.
        """

        hyperparameter_dict = self.model.get_params(deep=True)
        table = "| Hyperparameters | Value |\n| :-- | :-- |\n"
        for hyperparameter, value in hyperparameter_dict.items():
            table += f"| {hyperparameter} | {value} |\n"
        return table

    @staticmethod
    def _strip_blank(text) -> str:
        # remove new lines and multiple spaces
        text = text.replace("\n", " ")
        text = re.sub(r"\s+", r" ", text)
        return text

    def __str__(self) -> str:
        return self.__repr__()

    def __repr__(self) -> str:
        # create repr for model
        model = getattr(self, "model", None)
        if model:
            model_str = self._strip_blank(repr(model))
            model_repr = aRepr.repr(f"  model={model_str},").strip('"').strip("'")
        else:
            model_repr = None

        template_reprs = []
        for key, val in self.template_sections.items():
            val = self._strip_blank(repr(val))
            template_reprs.append(aRepr.repr(f"  {key}={val},").strip('"').strip("'"))
        template_repr = "\n".join(template_reprs)

        figure_reprs = []
        for key, val in self._figure_paths.items():
            val = self._strip_blank(repr(val))
            figure_reprs.append(aRepr.repr(f"  {key}={val},").strip('"').strip("'"))
        figure_repr = "\n".join(figure_reprs)

        complete_repr = "Card(\n"
        if model_repr:
            complete_repr += model_repr + "\n"
        if template_repr:
            complete_repr += template_repr + "\n"
        if figure_repr:
            complete_repr += figure_repr + "\n"
        complete_repr += ")"
        return complete_repr<|MERGE_RESOLUTION|>--- conflicted
+++ resolved
@@ -74,19 +74,13 @@
     >>> disp.figure_.savefig("confusion_matrix.png")
     ...
     >>> model_card.add_plot(confusion_matrix="confusion_matrix.png") # doctest: +ELLIPSIS
-<<<<<<< HEAD
-    <skops.card._model_card.Card object at ...>
-    >>> with tempfile.TemporaryDirectory() as tmpdir:
-    ...     model_card.save((Path(tmpdir) / "README.md")) # doctest: +ELLIPSIS
-=======
     Card(
       model=LogisticRegression(random_state=0),
       license='mit',
       confusion_matrix='confusion_matrix.png',
     )
-    >>> model_card.save((Path("save_dir") / "README.md")) # doctest: +ELLIPSIS
-    ...
->>>>>>> 41148fe0
+    >>> with tempfile.TemporaryDirectory() as tmpdir:
+    ...     model_card.save((Path(tmpdir) / "README.md")) # doctest: +ELLIPSIS
     """
 
     def __init__(self, model: Any, model_diagram: bool = True) -> None:
@@ -246,7 +240,7 @@
             model_repr = None
 
         template_reprs = []
-        for key, val in self.template_sections.items():
+        for key, val in self._template_sections.items():
             val = self._strip_blank(repr(val))
             template_reprs.append(aRepr.repr(f"  {key}={val},").strip('"').strip("'"))
         template_repr = "\n".join(template_reprs)
