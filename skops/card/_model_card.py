from __future__ import annotations

import copy
import re
import shutil
import tempfile
from pathlib import Path
from reprlib import Repr
from typing import Any

from modelcards import CardData, ModelCard
from sklearn.utils import estimator_html_repr
from tabulate import tabulate

import skops

# Repr attributes can be used to control the behavior of repr
aRepr = Repr()
aRepr.maxother = 79
aRepr.maxstring = 79


class Card:
    """Model card class that will be used to generate model card.

    This class can be used to write information and plots to model card and
    save it. This class by default generates an interactive plot of the model
    and a table of hyperparameters. The slots to be filled are defined in the
    markdown template.

    Parameters
    ----------
    model: estimator object
        Model that will be documented.

    model_diagram: bool, default=True
        Set to True if model diagram should be plotted in the card.

    Attributes
    ----------
    model: estimator object
        The scikit-learn compatible model that will be documented.

    Notes
    -----
    The contents of the sections of the template can be set using
    :meth:`Card.add` method. Plots can be added to the model card using
    :meth:`Card.add_plot`. The key you pass to :meth:`Card.add_plot` will be
    used as the header of the plot.

    Examples
    --------
    >>> import tempfile
    >>> from pathlib import Path
    >>> from sklearn.metrics import ConfusionMatrixDisplay, confusion_matrix
    >>> from sklearn.datasets import load_iris
    >>> from sklearn.linear_model import LogisticRegression
    >>> from skops import card
    >>> X, y = load_iris(return_X_y=True)
    >>> model = LogisticRegression(random_state=0).fit(X, y)
    >>> model_card = card.Card(model)
    >>> model_card.add(license="mit")
    Card(
      model=LogisticRegression(random_state=0),
      license='mit',
    )
    >>> y_pred = model.predict(X)
    >>> cm = confusion_matrix(y, y_pred,labels=model.classes_)
    >>> disp = ConfusionMatrixDisplay(
    ...     confusion_matrix=cm,
    ...     display_labels=model.classes_
    ... )
    >>> disp.plot()  # doctest: +ELLIPSIS
    <sklearn.metrics._plot.confusion_matrix.ConfusionMatrixDisplay object at ...>
    >>> disp.figure_.savefig("confusion_matrix.png")
    ...
    >>> model_card.add_plot(confusion_matrix="confusion_matrix.png") # doctest: +ELLIPSIS
    Card(
      model=LogisticRegression(random_state=0),
      license='mit',
      confusion_matrix='confusion_matrix.png',
    )
    >>> with tempfile.TemporaryDirectory() as tmpdir:
    ...     model_card.save((Path(tmpdir) / "README.md")) # doctest: +ELLIPSIS
    """

    def __init__(self, model: Any, model_diagram: bool = True) -> None:
        self.model = model
<<<<<<< HEAD
        self.hyperparameter_table = self._write_hyperparameters()
=======
        self._hyperparameter_table = self._extract_estimator_config()
>>>>>>> 3049da64
        # the spaces in the pipeline breaks markdown, so we replace them
        if model_diagram is True:
            self._model_plot: str | None = re.sub(
                r"\n\s+", "", str(estimator_html_repr(model))
            )
        else:
            self._model_plot = None
        self._template_sections: dict[str, str] = {}
        self._figure_paths: dict[str, str] = {}

    def add(self, **kwargs: str) -> "Card":
        """Takes values to fill model card template.

        Parameters
        ----------
        **kwargs : dict
            Parameters to be set for the model card. These parameters
            need to be sections of the underlying `jinja` template used.

        Returns
        -------
        self : object
            Card object.
        """
        for section, value in kwargs.items():
            self._template_sections[section] = value
        return self

    def add_plot(self, **kwargs: str) -> "Card":
        """Add plots to the model card.

        Parameters
        ----------
        **kwargs : dict
            The arguments should be of the form `name=plot_path`, where `name`
            is the name of the plot and `plot_path` is the path to the plot,
            relative to the root of the project. The plots should have already
            been saved under the project's folder.

        Returns
        -------
        self : object
            Card object.
        """
        for plot_name, plot_path in kwargs.items():
            self._figure_paths[plot_name] = plot_path
        return self

    def save(self, path: str | Path) -> None:
        """Save the model card.

        This method renders the model card in markdown format and then saves it
        as the specified file.

        Parameters
        ----------
        path: str, or Path
            filepath to save your card.

        Notes
        -----
        The keys in model card metadata can be seen `here
        <https://huggingface.co/docs/hub/models-cards#model-card-metadata>`__.
        """
        root = skops.__path__

        template_sections = copy.deepcopy(self._template_sections)

        metadata_keys = [
            "language",
            "license",
            "library_name",
            "tags",
            "datasets",
            "model_name",
            "metrics",
            "model-index",
        ]
        card_data_keys = {}

        # if key is supposed to be in metadata and is provided by user, write it to card_data_keys
        for key in template_sections.keys() & metadata_keys:
            card_data_keys[key] = template_sections.pop(key, "")

        # construct CardData
        card_data = CardData(**card_data_keys)
        card_data.library_name = "sklearn"

        # if template path is not given, use default
        if template_sections.get("template_path") is None:
            template_sections["template_path"] = str(
                Path(root[0]) / "card" / "default_template.md"
            )

        # copying the template so that the original template is not touched/changed
        # append plot_name if any plots are provided, at the end of the template
        with tempfile.TemporaryDirectory() as tmpdirname:
            shutil.copyfile(
                template_sections["template_path"],
                f"{tmpdirname}/temporary_template.md",
            )
            #  create a temporary template with the additional plots
            template_sections["template_path"] = f"{tmpdirname}/temporary_template.md"
            # add plots at the end of the template
            with open(template_sections["template_path"], "a") as template:
                for plot in self._figure_paths:
                    template.write(
                        f"\n\n{plot}\n" + f"![{plot}]({self._figure_paths[plot]})\n\n"
                    )

            card = ModelCard.from_template(
                card_data=card_data,
                hyperparameter_table=self._hyperparameter_table,
                model_plot=self._model_plot,
                **template_sections,
            )

        card.save(path)

    def _write_hyperparameters(self) -> str:
        """Extracts estimator hyperparameters and renders them into a vertical table.
        Returns
        -------
        str:
            Markdown table of hyperparameters.
        """
        hyperparameter_dict = self.model.get_params(deep=True)
<<<<<<< HEAD
        return tabulate(
            [[k, v] for k, v in hyperparameter_dict.items()],
            headers=["hyperparameter", "value"],
            tablefmt="github",
        )
=======
        table = "| Hyperparameters | Value |\n| :-- | :-- |\n"
        for hyperparameter, value in hyperparameter_dict.items():
            table += f"| {hyperparameter} | {value} |\n"
        return table

    @staticmethod
    def _strip_blank(text) -> str:
        # remove new lines and multiple spaces
        text = text.replace("\n", " ")
        text = re.sub(r"\s+", r" ", text)
        return text

    def __str__(self) -> str:
        return self.__repr__()

    def __repr__(self) -> str:
        # create repr for model
        model = getattr(self, "model", None)
        if model:
            model_str = self._strip_blank(repr(model))
            model_repr = aRepr.repr(f"  model={model_str},").strip('"').strip("'")
        else:
            model_repr = None

        template_reprs = []
        for key, val in self._template_sections.items():
            val = self._strip_blank(repr(val))
            template_reprs.append(aRepr.repr(f"  {key}={val},").strip('"').strip("'"))
        template_repr = "\n".join(template_reprs)

        figure_reprs = []
        for key, val in self._figure_paths.items():
            val = self._strip_blank(repr(val))
            figure_reprs.append(aRepr.repr(f"  {key}={val},").strip('"').strip("'"))
        figure_repr = "\n".join(figure_reprs)

        complete_repr = "Card(\n"
        if model_repr:
            complete_repr += model_repr + "\n"
        if template_repr:
            complete_repr += template_repr + "\n"
        if figure_repr:
            complete_repr += figure_repr + "\n"
        complete_repr += ")"
        return complete_repr
>>>>>>> 3049da64
<|MERGE_RESOLUTION|>--- conflicted
+++ resolved
@@ -86,11 +86,7 @@
 
     def __init__(self, model: Any, model_diagram: bool = True) -> None:
         self.model = model
-<<<<<<< HEAD
         self.hyperparameter_table = self._write_hyperparameters()
-=======
-        self._hyperparameter_table = self._extract_estimator_config()
->>>>>>> 3049da64
         # the spaces in the pipeline breaks markdown, so we replace them
         if model_diagram is True:
             self._model_plot: str | None = re.sub(
@@ -218,17 +214,12 @@
             Markdown table of hyperparameters.
         """
         hyperparameter_dict = self.model.get_params(deep=True)
-<<<<<<< HEAD
         return tabulate(
             [[k, v] for k, v in hyperparameter_dict.items()],
             headers=["hyperparameter", "value"],
             tablefmt="github",
         )
-=======
-        table = "| Hyperparameters | Value |\n| :-- | :-- |\n"
-        for hyperparameter, value in hyperparameter_dict.items():
-            table += f"| {hyperparameter} | {value} |\n"
-        return table
+
 
     @staticmethod
     def _strip_blank(text) -> str:
@@ -269,5 +260,4 @@
         if figure_repr:
             complete_repr += figure_repr + "\n"
         complete_repr += ")"
-        return complete_repr
->>>>>>> 3049da64
+        return complete_repr