import copy
import pickle
import tempfile
from pathlib import Path

import matplotlib.pyplot as plt
import numpy as np
import pytest
import sklearn
from huggingface_hub import metadata_load
from sklearn.datasets import load_iris
from sklearn.linear_model import LinearRegression, LogisticRegression

import skops
from skops import hub_utils
from skops.card import Card, metadata_from_config


def fit_model():
    X = np.array([[1, 1], [1, 2], [2, 2], [2, 3]])
    y = np.dot(X, np.array([1, 2])) + 3
    reg = LinearRegression().fit(X, y)
    return reg


@pytest.fixture
def model_card(model_diagram=True):
    model = fit_model()
    card = Card(model, model_diagram)
    yield card


@pytest.fixture
def destination_path():
    with tempfile.TemporaryDirectory(prefix="skops-test") as dir_path:
        yield Path(dir_path)


def test_save_model_card(destination_path, model_card):
    model_card.save(Path(destination_path) / "README.md")
    assert (Path(destination_path) / "README.md").exists()


def test_hyperparameter_table(destination_path, model_card):
    model_card.save(Path(destination_path) / "README.md")
    with open(Path(destination_path) / "README.md", "r") as f:
        model_card = f.read()
    assert "fit_intercept" in model_card


def test_plot_model(destination_path, model_card):
    model_card.save(Path(destination_path) / "README.md")
    with open(Path(destination_path) / "README.md", "r") as f:
        model_card = f.read()
        assert "<style>" in model_card


def test_plot_model_false(destination_path, model_card):
    model = fit_model()
    model_card = Card(model, model_diagram=False)
    model_card.save(Path(destination_path) / "README.md")
    with open(Path(destination_path) / "README.md", "r") as f:
        model_card = f.read()
        assert "<style>" not in model_card


def test_add(destination_path, model_card):
    model_card.add(model_description="sklearn FTW")
    model_card.save(Path(destination_path) / "README.md")
    with open(Path(destination_path) / "README.md", "r") as f:
        model_card = f.read()
        assert "sklearn FTW" in model_card


def test_template_sections_not_mutated_by_save(destination_path, model_card):
    template_sections_before = copy.deepcopy(model_card._template_sections)
    model_card.save(Path(destination_path) / "README.md")
    template_sections_after = copy.deepcopy(model_card._template_sections)
    assert template_sections_before == template_sections_after


def test_add_plot(destination_path, model_card):
    plt.plot([4, 5, 6, 7])
    plt.savefig(Path(destination_path) / "fig1.png")
    model_card.add_plot(fig1="fig1.png")
    model_card.save(Path(destination_path) / "README.md")
    with open(Path(destination_path) / "README.md", "r") as f:
        model_card = f.read()
        assert "![fig1](fig1.png)" in model_card


def test_temporary_plot(destination_path, model_card):
    # test if the additions are made to a temporary template file
    # and not to default template or template provided
    root = skops.__path__
    # read original template
    with open(Path(root[0]) / "card" / "default_template.md") as f:
        default_template = f.read()
    plt.plot([4, 5, 6, 7])
    plt.savefig(Path(destination_path) / "fig1.png")
    model_card.add_plot(fig1="fig1.png")
    model_card.save(Path(destination_path) / "README.md")
    # check if default template is not modified
    with open(Path(root[0]) / "card" / "default_template.md") as f:
        default_template_post = f.read()
    assert default_template == default_template_post


def test_metadata_keys(destination_path, model_card):
    # test if the metadata is added on top of the card
    model_card.metadata.tags = "dummy"
    model_card.save(Path(destination_path) / "README.md")
    with open(Path(destination_path) / "README.md", "r") as f:
        assert "tags: dummy" in f.read()


<<<<<<< HEAD
def test_evaluate_metric(destination_path, model_card):
    model_card.evaluate({"acc": 0.1, "f1": 0.02})
    model_card.save(Path(destination_path) / "README.md")
    with open(Path(destination_path) / "README.md", "r") as f:
        assert "acc" and "f1" and "0.1" in f.read()
=======
def test_metadata_from_config_tabular_data(destination_path):
    # test if widget data is correctly set in the README
    X, y = load_iris(return_X_y=True, as_frame=True)
    est = LogisticRegression(solver="liblinear").fit(X, y)
    pkl_file = tempfile.mkstemp(suffix=".pkl", prefix="skops-test")[1]
    with open(pkl_file, "wb") as f:
        pickle.dump(est, f)
    hub_utils.init(
        model=pkl_file,
        requirements=[f"scikit-learn=={sklearn.__version__}"],
        dst=destination_path,
        task="tabular-classification",
        data=X,
    )
    card = Card(
        est, model_diagram=True, metadata=metadata_from_config(destination_path)
    )
    card.save(Path(destination_path) / "README.md")
    metadata = metadata_load(local_path=Path(destination_path) / "README.md")
    assert "widget" in metadata

    expected_data = {
        "structuredData": {
            "petal length (cm)": [1.4, 1.4, 1.3],
            "petal width (cm)": [0.2, 0.2, 0.2],
            "sepal length (cm)": [5.1, 4.9, 4.7],
            "sepal width (cm)": [3.5, 3.0, 3.2],
        }
    }
    assert metadata["widget"] == expected_data


class TestCardRepr:
    """Test __str__ and __repr__ methods of Card, which are identical for now"""

    @pytest.fixture
    def card(self):
        model = LinearRegression(fit_intercept=False)
        card = Card(model=model)
        card.add(
            model_description="A description",
            model_card_authors="Jane Doe",
        )
        card.add_plot(
            roc_curve="ROC_curve.png",
            confusion_matrix="confusion_matrix.jpg",
        )
        return card

    @pytest.mark.parametrize("meth", [repr, str])
    def test_card_repr(self, card: Card, meth):
        result = meth(card)
        expected = (
            "Card(\n"
            "  model=LinearRegression(fit_intercept=False),\n"
            "  model_description='A description',\n"
            "  model_card_authors='Jane Doe',\n"
            "  roc_curve='ROC_curve.png',\n"
            "  confusion_matrix='confusion_matrix.jpg',\n"
            ")"
        )
        assert result == expected

    @pytest.mark.parametrize("meth", [repr, str])
    def test_very_long_lines_are_shortened(self, card: Card, meth):
        card.add(my_section="very long line " * 100)
        result = meth(card)
        expected = (
            "Card(\n  model=LinearRegression(fit_intercept=False),\n"
            "  model_description='A description',\n  model_card_authors='Jane Doe',\n"
            "  my_section='very long line very lon...line very long line very long line"
            " ',\n"
            "  roc_curve='ROC_curve.png',\n"
            "  confusion_matrix='confusion_matrix.jpg',\n"
            ")"
        )
        assert result == expected

    @pytest.mark.parametrize("meth", [repr, str])
    def test_without_model_attribute(self, card: Card, meth):
        del card.model
        result = meth(card)
        expected = (
            "Card(\n"
            "  model_description='A description',\n"
            "  model_card_authors='Jane Doe',\n"
            "  roc_curve='ROC_curve.png',\n"
            "  confusion_matrix='confusion_matrix.jpg',\n"
            ")"
        )
        assert result == expected

    @pytest.mark.parametrize("meth", [repr, str])
    def test_no_template_sections(self, card: Card, meth):
        card._template_sections = {}
        result = meth(card)
        expected = (
            "Card(\n"
            "  model=LinearRegression(fit_intercept=False),\n"
            "  roc_curve='ROC_curve.png',\n"
            "  confusion_matrix='confusion_matrix.jpg',\n"
            ")"
        )
        assert result == expected

    @pytest.mark.parametrize("meth", [repr, str])
    def test_no_figures(self, card: Card, meth):
        card._figure_paths = {}
        result = meth(card)
        expected = (
            "Card(\n"
            "  model=LinearRegression(fit_intercept=False),\n"
            "  model_description='A description',\n"
            "  model_card_authors='Jane Doe',\n"
            ")"
        )
        assert result == expected

    @pytest.mark.parametrize("meth", [repr, str])
    def test_template_section_val_not_str(self, card: Card, meth):
        card._template_sections["model_description"] = [1, 2, 3]  # type: ignore
        result = meth(card)
        expected = (
            "Card(\n"
            "  model=LinearRegression(fit_intercept=False),\n"
            "  model_description=[1, 2, 3],\n"
            "  model_card_authors='Jane Doe',\n"
            "  roc_curve='ROC_curve.png',\n"
            "  confusion_matrix='confusion_matrix.jpg',\n"
            ")"
        )
        assert result == expected

    @pytest.mark.parametrize("meth", [repr, str])
    def test_figure_path_val_not_str(self, card: Card, meth):
        card._figure_paths["roc_curve"] = {1: 2}  # type: ignore
        result = meth(card)
        expected = (
            "Card(\n"
            "  model=LinearRegression(fit_intercept=False),\n"
            "  model_description='A description',\n"
            "  model_card_authors='Jane Doe',\n"
            "  roc_curve={1: 2},\n"
            "  confusion_matrix='confusion_matrix.jpg',\n"
            ")"
        )
        assert result == expected

    @pytest.mark.parametrize("meth", [repr, str])
    def test_with_metadata(self, card: Card, meth):
        from modelcards import CardData

        metadata = CardData(
            language="fr",
            license="bsd",
            library_name="sklearn",
            tags=["sklearn", "tabular-classification"],
            foo={"bar": 123},
            widget={"something": "very-long"},
        )
        card.metadata = metadata
        expected = (
            "Card(\n"
            "  model=LinearRegression(fit_intercept=False),\n"
            "  metadata.language=fr,\n"
            "  metadata.license=bsd,\n"
            "  metadata.library_name=sklearn,\n"
            "  metadata.tags=['sklearn', 'tabular-classification'],\n"
            "  metadata.foo={'bar': 123},\n"
            "  metadata.widget={...},\n"
            "  model_description='A description',\n"
            "  model_card_authors='Jane Doe',\n"
            "  roc_curve='ROC_curve.png',\n"
            "  confusion_matrix='confusion_matrix.jpg',\n"
            ")"
        )
        result = meth(card)
        assert result == expected
>>>>>>> 415e43b0
<|MERGE_RESOLUTION|>--- conflicted
+++ resolved
@@ -114,13 +114,12 @@
         assert "tags: dummy" in f.read()
 
 
-<<<<<<< HEAD
 def test_evaluate_metric(destination_path, model_card):
     model_card.evaluate({"acc": 0.1, "f1": 0.02})
     model_card.save(Path(destination_path) / "README.md")
     with open(Path(destination_path) / "README.md", "r") as f:
         assert "acc" and "f1" and "0.1" in f.read()
-=======
+
 def test_metadata_from_config_tabular_data(destination_path):
     # test if widget data is correctly set in the README
     X, y = load_iris(return_X_y=True, as_frame=True)
@@ -298,5 +297,4 @@
             ")"
         )
         result = meth(card)
-        assert result == expected
->>>>>>> 415e43b0
+        assert result == expected