import copy
import os
import pickle
import tempfile
from pathlib import Path

import matplotlib.pyplot as plt
import numpy as np
import pytest
import sklearn
from huggingface_hub import CardData, metadata_load
from sklearn.datasets import load_iris
from sklearn.inspection import permutation_importance
from sklearn.linear_model import LinearRegression, LogisticRegression
from sklearn.metrics import f1_score, make_scorer

import skops
from skops import hub_utils
from skops.card import Card, metadata_from_config
from skops.card._model_card import PlotSection, TableSection
from skops.io import dump


def fit_model():
    X = np.array([[1, 1], [1, 2], [2, 2], [2, 3]])
    y = np.dot(X, np.array([1, 2])) + 3
    reg = LinearRegression().fit(X, y)
    return reg


<<<<<<< HEAD
=======
def save_model_to_file(model_instance, suffix):
    save_file_handle, save_file = tempfile.mkstemp(suffix=suffix, prefix="skops-test")
    if suffix in (".pkl", ".pickle"):
        with open(save_file, "wb") as f:
            pickle.dump(model_instance, f)
    elif suffix == ".skops":
        dump(model_instance, save_file)
    return save_file_handle, save_file


@pytest.mark.parametrize("suffix", [".pkl", ".pickle", ".skops"])
def test_load_model(suffix):
    model0 = LinearRegression(n_jobs=123)
    _, save_file = save_model_to_file(model0, suffix)
    loaded_model_str = _load_model(save_file, trusted=True)
    save_file_path = Path(save_file)
    loaded_model_path = _load_model(save_file_path, trusted=True)
    loaded_model_instance = _load_model(model0, trusted=True)

    assert loaded_model_str.n_jobs == 123
    assert loaded_model_path.n_jobs == 123
    assert loaded_model_instance.n_jobs == 123


>>>>>>> 48feb338
@pytest.fixture
def model_card(model_diagram=True):
    model = fit_model()
    card = Card(model, model_diagram)
    yield card


@pytest.fixture
def iris_data():
    X, y = load_iris(return_X_y=True, as_frame=True)
    yield X, y


@pytest.fixture
def iris_estimator(iris_data):
    X, y = iris_data
    est = LogisticRegression(solver="liblinear").fit(X, y)
    yield est


@pytest.fixture
def iris_pkl_file(iris_estimator):
    pkl_file = tempfile.mkstemp(suffix=".pkl", prefix="skops-test")[1]
    with open(pkl_file, "wb") as f:
        pickle.dump(iris_estimator, f)
    yield pkl_file


@pytest.fixture
def iris_skops_file(iris_estimator):
    skops_folder = tempfile.mkdtemp()
    model_name = "model.skops"
    skops_path = Path(skops_folder) / model_name
    dump(iris_estimator, skops_path)
    yield skops_path


def _create_model_card_from_saved_model(
    destination_path,
    iris_estimator,
    iris_data,
    save_file,
):
    X, y = iris_data
    hub_utils.init(
        model=save_file,
        requirements=[f"scikit-learn=={sklearn.__version__}"],
        dst=destination_path,
        task="tabular-classification",
        data=X,
    )
    card = Card(iris_estimator, metadata=metadata_from_config(destination_path))
    card.save(Path(destination_path) / "README.md")
    return card


@pytest.fixture
def skops_model_card_metadata_from_config(
    destination_path, iris_estimator, iris_skops_file, iris_data
):
    yield _create_model_card_from_saved_model(
        destination_path, iris_estimator, iris_data, iris_skops_file
    )


@pytest.fixture
def pkl_model_card_metadata_from_config(
    destination_path, iris_estimator, iris_pkl_file, iris_data
):
    yield _create_model_card_from_saved_model(
        destination_path, iris_estimator, iris_data, iris_pkl_file
    )


@pytest.fixture
def destination_path():
    with tempfile.TemporaryDirectory(prefix="skops-test") as dir_path:
        yield Path(dir_path)


def test_save_model_card(destination_path, model_card):
    model_card.save(Path(destination_path) / "README.md")
    assert (Path(destination_path) / "README.md").exists()


def test_hyperparameter_table(destination_path, model_card):
    model_card = model_card.render()
    assert "fit_intercept" in model_card


def _strip_multiple_chars(text, char):
    # _strip_multiple_chars("hi    there") == "hi there"
    # _strip_multiple_chars("|---|--|", "-") == "|-|-|"
    while char + char in text:
        text = text.replace(char + char, char)
    return text


def test_hyperparameter_table_with_line_break(destination_path):
    # Hyperparameters can contain values with line breaks, "\n", in them. In
    # that case, the markdown table is broken. Check that the hyperparameter
    # table we create properly replaces the "\n" with "<br />".
    class EstimatorWithLbInParams:
        def get_params(self, deep=False):
            return {"fit_intercept": True, "n_jobs": "line\nwith\nbreak"}

    model_card = Card(EstimatorWithLbInParams())
    model_card = model_card.render()
    # remove multiple whitespaces, as they're not important
    model_card = _strip_multiple_chars(model_card, " ")
    assert "| n_jobs | line<br />with<br />break |" in model_card


def test_plot_model(destination_path, model_card):
    model_card = model_card.render()
    assert "<style>" in model_card


def test_plot_model_false(destination_path, model_card):
    model = fit_model()
    model_card = Card(model, model_diagram=False).render()
    assert "<style>" not in model_card


def test_add(destination_path, model_card):
    model_card = model_card.add(model_description="sklearn FTW").render()
    assert "sklearn FTW" in model_card


def test_template_sections_not_mutated_by_save(destination_path, model_card):
    template_sections_before = copy.deepcopy(model_card._template_sections)
    model_card.save(Path(destination_path) / "README.md")
    template_sections_after = copy.deepcopy(model_card._template_sections)
    assert template_sections_before == template_sections_after


def test_add_plot(destination_path, model_card):
    plt.plot([4, 5, 6, 7])
    plt.savefig(Path(destination_path) / "fig1.png")
    model_card = model_card.add_plot(fig1="fig1.png").render()
    assert "![fig1](fig1.png)" in model_card


def test_permutation_importances(
    iris_estimator, iris_data, model_card, destination_path
):
    X, y = iris_data
    result = permutation_importance(
        iris_estimator, X, y, n_repeats=10, random_state=42, n_jobs=2
    )

    model_card.add_permutation_importances(
        result,
        X.columns,
        Path(destination_path) / "importance.png",
        "Permutation Importance",
    )
    temp_path = Path(destination_path) / "importance.png"
    assert f"![Permutation Importance]({temp_path}" in model_card.render()


def test_multiple_permutation_importances(
    iris_estimator, iris_data, model_card, destination_path
):
    X, y = iris_data
    result = permutation_importance(
        iris_estimator, X, y, n_repeats=10, random_state=42, n_jobs=2
    )
    model_card.add_permutation_importances(
        result, X.columns, plot_file=(Path(destination_path) / "importance.png")
    )
    f1 = make_scorer(f1_score, average="micro")
    result = permutation_importance(
        iris_estimator, X, y, scoring=f1, n_repeats=10, random_state=42, n_jobs=2
    )
    model_card.add_permutation_importances(
        result,
        X.columns,
        plot_file=Path(destination_path) / "f1_importance.png",
        plot_name="Permutation Importance on f1",
    )
    # check for default one
    temp_path = Path(destination_path) / "importance.png"
    assert f"![Permutation Importances]({temp_path}" in model_card.render()
    # check for F1
    temp_path_f1 = Path(destination_path) / "f1_importance.png"
    assert f"![Permutation Importance on f1]({temp_path_f1}" in model_card.render()


def test_duplicate_permutation_importances(
    iris_estimator, iris_data, model_card, destination_path
):
    X, y = iris_data
    result = permutation_importance(
        iris_estimator, X, y, n_repeats=10, random_state=42, n_jobs=2
    )
    plot_path = os.path.join(destination_path, "importance.png")
    model_card.add_permutation_importances(result, X.columns, plot_file=plot_path)
    with pytest.raises(
        ValueError,
        match=(
            "already exists. Set `overwrite` to `True` or pass a"
            " different filename for the plot."
        ),
    ):
        model_card.add_permutation_importances(
            result,
            X.columns,
            plot_file=plot_path,
            plot_name="Permutation Importance on f1",
        )


def test_duplicate_permutation_importances_overwrite(
    iris_estimator, iris_data, model_card, destination_path
):
    X, y = iris_data
    result = permutation_importance(
        iris_estimator, X, y, n_repeats=10, random_state=42, n_jobs=2
    )
    plot_path = os.path.join(destination_path, "importance.png")
    model_card.add_permutation_importances(result, X.columns, plot_file=plot_path)

    model_card.add_permutation_importances(
        result,
        X.columns,
        plot_file=plot_path,
        plot_name="Permutation Importance on f1",
        overwrite=True,
    )
    assert f"![Permutation Importance on f1]({plot_path}" in model_card.render()


def test_temporary_plot(destination_path, model_card):
    # test if the additions are made to a temporary template file
    # and not to default template or template provided
    root = skops.__path__
    # read original template
    with open(Path(root[0]) / "card" / "default_template.md") as f:
        default_template = f.read()
    plt.plot([4, 5, 6, 7])
    plt.savefig(Path(destination_path) / "fig1.png")
    model_card.add_plot(fig1="fig1.png")
    model_card.save(Path(destination_path) / "README.md")
    # check if default template is not modified
    with open(Path(root[0]) / "card" / "default_template.md") as f:
        default_template_post = f.read()
    assert default_template == default_template_post


def test_metadata_keys(destination_path, model_card):
    # test if the metadata is added on top of the card
    model_card.metadata.tags = "dummy"
    model_card = model_card.render()
    assert "tags: dummy" in model_card


def test_default_sections_save(model_card):
    # test if the plot and hyperparameters are only added during save
    assert "<style>" not in str(model_card)
    assert "fit_intercept" not in str(model_card)


def test_add_metrics(destination_path, model_card):
    model_card.add_metrics(**{"acc": 0.1})
    model_card.add_metrics(f1=0.1)
    card = model_card.render()
    assert ("acc" in card) and ("f1" in card) and ("0.1" in card)


def test_code_autogeneration(destination_path, pkl_model_card_metadata_from_config):
    # test if getting started code is automatically generated
    metadata = metadata_load(local_path=Path(destination_path) / "README.md")
    filename = metadata["model_file"]
    with open(Path(destination_path) / "README.md") as f:
        assert f"joblib.load({filename})" in f.read()


def test_code_autogeneration_skops(
    destination_path, skops_model_card_metadata_from_config
):
    # test if getting started code is automatically generated for skops format
    metadata = metadata_load(local_path=Path(destination_path) / "README.md")
    filename = metadata["model_file"]
    with open(Path(destination_path) / "README.md") as f:
        read_buffer = f.read()
        assert f'clf = load("{filename}")' in read_buffer

        # test if the model doesn't overflow the huggingface models page
        assert read_buffer.count("sk-top-container") == 1
        assert 'style="overflow: auto;' in read_buffer


def test_metadata_from_config_tabular_data(
    pkl_model_card_metadata_from_config, destination_path
):
    # test if widget data is correctly set in the README
    metadata = metadata_load(local_path=Path(destination_path) / "README.md")
    assert "widget" in metadata

    expected_data = {
        "structuredData": {
            "petal length (cm)": [1.4, 1.4, 1.3],
            "petal width (cm)": [0.2, 0.2, 0.2],
            "sepal length (cm)": [5.1, 4.9, 4.7],
            "sepal width (cm)": [3.5, 3.0, 3.2],
        }
    }
    assert metadata["widget"] == expected_data

    for tag in ["sklearn", "skops", "tabular-classification"]:
        assert tag in metadata["tags"]


class TestCardRepr:
    """Test __str__ and __repr__ methods of Card, which are identical for now"""

    @pytest.fixture
    def card(self):
        model = LinearRegression(fit_intercept=False)
        card = Card(model=model)
        card.add(
            model_description="A description",
            model_card_authors="Jane Doe",
        )
        card.add_plot(
            roc_curve="ROC_curve.png",
            confusion_matrix="confusion_matrix.jpg",
        )
        card.add_table(search_results={"split": [1, 2, 3], "score": [4, 5, 6]})
        return card

    @pytest.mark.parametrize("meth", [repr, str])
    def test_card_repr(self, card: Card, meth):
        result = meth(card)
        expected = (
            "Card(\n"
            "  model=LinearRegression(fit_intercept=False),\n"
            "  model_description='A description',\n"
            "  model_card_authors='Jane Doe',\n"
            "  roc_curve='ROC_curve.png',\n"
            "  confusion_matrix='confusion_matrix.jpg',\n"
            "  search_results=Table(3x2),\n"
            ")"
        )
        assert result == expected

    @pytest.mark.parametrize("meth", [repr, str])
    def test_very_long_lines_are_shortened(self, card: Card, meth):
        card.add(my_section="very long line " * 100)
        result = meth(card)
        expected = (
            "Card(\n  model=LinearRegression(fit_intercept=False),\n"
            "  model_description='A description',\n  model_card_authors='Jane Doe',\n"
            "  my_section='very long line very lon...line very long line very long line"
            " ',\n"
            "  roc_curve='ROC_curve.png',\n"
            "  confusion_matrix='confusion_matrix.jpg',\n"
            "  search_results=Table(3x2),\n"
            ")"
        )
        assert result == expected

    @pytest.mark.parametrize("meth", [repr, str])
    def test_without_model_attribute(self, card: Card, meth):
        del card.model
        result = meth(card)
        expected = (
            "Card(\n"
            "  model_description='A description',\n"
            "  model_card_authors='Jane Doe',\n"
            "  roc_curve='ROC_curve.png',\n"
            "  confusion_matrix='confusion_matrix.jpg',\n"
            "  search_results=Table(3x2),\n"
            ")"
        )
        assert result == expected

    @pytest.mark.parametrize("meth", [repr, str])
    def test_no_template_sections(self, card: Card, meth):
        card._template_sections = {}
        result = meth(card)
        expected = (
            "Card(\n"
            "  model=LinearRegression(fit_intercept=False),\n"
            "  roc_curve='ROC_curve.png',\n"
            "  confusion_matrix='confusion_matrix.jpg',\n"
            "  search_results=Table(3x2),\n"
            ")"
        )
        assert result == expected

    @pytest.mark.parametrize("meth", [repr, str])
    def test_no_extra_sections(self, card: Card, meth):
        card._extra_sections = []
        result = meth(card)
        expected = (
            "Card(\n"
            "  model=LinearRegression(fit_intercept=False),\n"
            "  model_description='A description',\n"
            "  model_card_authors='Jane Doe',\n"
            ")"
        )
        assert result == expected

    @pytest.mark.parametrize("meth", [repr, str])
    def test_template_section_val_not_str(self, card: Card, meth):
        card._template_sections["model_description"] = [1, 2, 3]  # type: ignore
        result = meth(card)
        expected = (
            "Card(\n"
            "  model=LinearRegression(fit_intercept=False),\n"
            "  model_description=[1, 2, 3],\n"
            "  model_card_authors='Jane Doe',\n"
            "  roc_curve='ROC_curve.png',\n"
            "  confusion_matrix='confusion_matrix.jpg',\n"
            "  search_results=Table(3x2),\n"
            ")"
        )
        assert result == expected

    @pytest.mark.parametrize("meth", [repr, str])
    def test_extra_sections_val_not_str(self, card: Card, meth):
        card._extra_sections.append(("some section", {1: 2}))
        result = meth(card)
        expected = (
            "Card(\n"
            "  model=LinearRegression(fit_intercept=False),\n"
            "  model_description='A description',\n"
            "  model_card_authors='Jane Doe',\n"
            "  roc_curve='ROC_curve.png',\n"
            "  confusion_matrix='confusion_matrix.jpg',\n"
            "  search_results=Table(3x2),\n"
            "  some section={1: 2},\n"
            ")"
        )
        assert result == expected

    @pytest.mark.parametrize("meth", [repr, str])
    def test_with_metadata(self, card: Card, meth):
        metadata = CardData(
            language="fr",
            license="bsd",
            library_name="sklearn",
            tags=["sklearn", "tabular-classification"],
            foo={"bar": 123},
            widget={"something": "very-long"},
        )
        card.metadata = metadata
        expected = (
            "Card(\n"
            "  model=LinearRegression(fit_intercept=False),\n"
            "  metadata.language=fr,\n"
            "  metadata.license=bsd,\n"
            "  metadata.library_name=sklearn,\n"
            "  metadata.tags=['sklearn', 'tabular-classification'],\n"
            "  metadata.foo={'bar': 123},\n"
            "  metadata.widget={...},\n"
            "  model_description='A description',\n"
            "  model_card_authors='Jane Doe',\n"
            "  roc_curve='ROC_curve.png',\n"
            "  confusion_matrix='confusion_matrix.jpg',\n"
            "  search_results=Table(3x2),\n"
            ")"
        )
        result = meth(card)
        assert result == expected


<<<<<<< HEAD
=======
class TestCardModelAttribute:
    def path_to_card(self, path):
        card = Card(model=path, trusted=True)
        card.add(
            model_description="A description",
            model_card_authors="Jane Doe",
        )
        card.add_plot(
            roc_curve="ROC_curve.png",
            confusion_matrix="confusion_matrix.jpg",
        )
        card.add_table(search_results={"split": [1, 2, 3], "score": [4, 5, 6]})
        return card

    @pytest.mark.parametrize("meth", [repr, str])
    @pytest.mark.parametrize("suffix", [".pkl", ".skops"])
    def test_model_card_repr(self, meth, suffix):
        model = LinearRegression(fit_intercept=False)
        file_handle, file_name = save_model_to_file(model, suffix)
        os.close(file_handle)
        card_from_path = self.path_to_card(file_name)
        result_from_path = meth(card_from_path)
        expected = (
            "Card(\n"
            "  model=LinearRegression(fit_intercept=False),\n"
            "  model_description='A description',\n"
            "  model_card_authors='Jane Doe',\n"
            "  roc_curve='ROC_curve.png',\n"
            "  confusion_matrix='confusion_matrix.jpg',\n"
            "  search_results=Table(3x2),\n"
            ")"
        )
        assert result_from_path == expected

    @pytest.mark.parametrize("suffix", [".pkl", ".skops"])
    @pytest.mark.parametrize("meth", [repr, str])
    def test_load_model_exception(self, meth, suffix):
        file_handle, file_name = tempfile.mkstemp(suffix=suffix, prefix="skops-test")

        os.close(file_handle)

        with pytest.raises(Exception, match="occurred during model loading."):
            card = Card(file_name)
            meth(card)

    @pytest.mark.parametrize("meth", [repr, str])
    def test_load_model_file_not_found(self, meth):
        file_handle, file_name = tempfile.mkstemp(suffix=".pkl", prefix="skops-test")

        os.close(file_handle)
        os.remove(file_name)

        with pytest.raises(FileNotFoundError) as excinfo:
            card = Card(file_name)
            meth(card)

        assert file_name in str(excinfo.value)


>>>>>>> 48feb338
class TestPlotSection:
    def test_format_path_is_str(self):
        section = PlotSection(alt_text="some title", path="path/plot.png")
        expected = "![some title](path/plot.png)"
        assert section.format() == expected

    def test_format_path_is_pathlib(self):
        section = PlotSection(alt_text="some title", path=Path("path") / "plot.png")
        expected = f"![some title](path{os.path.sep}plot.png)"
        assert section.format() == expected

    @pytest.mark.parametrize("meth", [str, repr])
    def test_str_and_repr(self, meth):
        section = PlotSection(alt_text="some title", path="path/plot.png")
        expected = "'path/plot.png'"
        assert meth(section) == expected

    def test_str(self):
        section = PlotSection(alt_text="some title", path="path/plot.png")
        expected = "'path/plot.png'"
        assert str(section) == expected

    @pytest.mark.parametrize("folded", [True, False])
    def test_folded(self, folded):
        section = PlotSection(
            alt_text="some title", path="path/plot.png", folded=folded
        )
        output = section.format()
        if folded:
            assert "<details>" in output
        else:
            assert "<details>" not in output


class TestTableSection:
    @pytest.fixture
    def table_dict(self):
        return {"split": [1, 2, 3], "score": [4, 5, 6]}

    def test_table_is_dict(self, table_dict):
        section = TableSection(table=table_dict)
        expected = """|   split |   score |
|---------|---------|
|       1 |       4 |
|       2 |       5 |
|       3 |       6 |"""
        assert section.format() == expected

    def test_table_is_dataframe(self, table_dict):
        pd = pytest.importorskip("pandas")
        df = pd.DataFrame(table_dict)
        section = TableSection(table=df)
        expected = """|   split |   score |
|---------|---------|
|       1 |       4 |
|       2 |       5 |
|       3 |       6 |"""
        assert section.format() == expected

    @pytest.mark.parametrize("meth", [str, repr])
    def test_str_and_repr_table_is_dict(self, table_dict, meth):
        section = TableSection(table=table_dict)
        expected = "Table(3x2)"
        assert meth(section) == expected

    @pytest.mark.parametrize("meth", [str, repr])
    def test_str_and_repr_table_is_dataframe(self, table_dict, meth):
        pd = pytest.importorskip("pandas")
        df = pd.DataFrame(table_dict)
        section = TableSection(table=df)
        expected = "Table(3x2)"
        assert meth(section) == expected

    @pytest.mark.parametrize("table", [{}, {"col": []}, "pandas"])
    def test_raise_error_empty_table(self, table):
        # Test no columns, no rows, empty df
        if table == "pandas":
            pd = pytest.importorskip("pandas")
            table = pd.DataFrame([])

        msg = "Empty table added"
        with pytest.raises(ValueError, match=msg):
            TableSection(table=table)

    def test_pandas_not_installed(self, table_dict, pandas_not_installed):
        # use pandas_not_installed fixture from conftest.py to pretend that
        # pandas is not installed
        section = TableSection(table=table_dict)
        assert section._is_pandas_df is False

    @pytest.mark.parametrize("folded", [True, False])
    def test_folded(self, table_dict, folded):
        section = TableSection(table=table_dict, folded=folded)
        output = section.format()
        if folded:
            assert "<details>" in output
        else:
            assert "<details>" not in output

    def test_line_break_in_entry(self, table_dict):
        # Line breaks are not allowed inside markdown tables, so check that
        # they're removed. We test 3 conditions here:

        # 1. custom object with line breaks in repr
        # 2. string with line break in the middle
        # 3. string with line break at start, middle, and end

        # Note that for the latter, tabulate will automatically strip the line
        # breaks from the start and end.
        class LineBreakInRepr:
            """Custom object whose repr has a line break"""

            def __repr__(self) -> str:
                return "obj\nwith lb"

        table_dict["with break"] = [
            LineBreakInRepr(),
            "hi\nthere",
            """
entry with
line breaks
""",
        ]
        section = TableSection(table=table_dict)
        expected = """| split | score | with break |
|-|-|-|
| 1 | 4 | obj<br />with lb |
| 2 | 5 | hi<br />there |
| 3 | 6 | entry with<br />line breaks |"""

        result = section.format()
        # remove multiple whitespaces and dashes, as they're not important
        result = _strip_multiple_chars(result, " ")
        result = _strip_multiple_chars(result, "-")
        assert result == expected<|MERGE_RESOLUTION|>--- conflicted
+++ resolved
@@ -28,8 +28,7 @@
     return reg
 
 
-<<<<<<< HEAD
-=======
+
 def save_model_to_file(model_instance, suffix):
     save_file_handle, save_file = tempfile.mkstemp(suffix=suffix, prefix="skops-test")
     if suffix in (".pkl", ".pickle"):
@@ -54,7 +53,7 @@
     assert loaded_model_instance.n_jobs == 123
 
 
->>>>>>> 48feb338
+
 @pytest.fixture
 def model_card(model_diagram=True):
     model = fit_model()
@@ -524,8 +523,7 @@
         assert result == expected
 
 
-<<<<<<< HEAD
-=======
+
 class TestCardModelAttribute:
     def path_to_card(self, path):
         card = Card(model=path, trusted=True)
@@ -585,7 +583,6 @@
         assert file_name in str(excinfo.value)
 
 
->>>>>>> 48feb338
 class TestPlotSection:
     def test_format_path_is_str(self):
         section = PlotSection(alt_text="some title", path="path/plot.png")
