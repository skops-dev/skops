--- conflicted
+++ resolved
@@ -1918,7 +1918,6 @@
         assert toc == "\n".join(exptected_toc)
 
 
-<<<<<<< HEAD
 class TestFoldedSection:
     def test_folded_section(self, model_card):
         model_card.add(foo="Foo")
@@ -1943,7 +1942,8 @@
         assert "Foo" not in output
         assert "Foo/Bar" not in output
         assert "Foo/Baz" not in output
-=======
+
+        
 class TestCardSaveWithPlots:
     def test_copy_plots(self, destination_path, model_card):
         import matplotlib.pyplot as plt
@@ -1963,5 +1963,4 @@
 
         assert (Path(destination_path) / "README.md").exists()
         assert (Path(destination_path) / "fig1.png").exists()
-        assert (Path(destination_path) / "fig2.png").exists()
->>>>>>> 5d503afe
+        assert (Path(destination_path) / "fig2.png").exists()