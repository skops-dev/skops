--- conflicted
+++ resolved
@@ -114,7 +114,6 @@
         assert "tags: dummy" in f.read()
 
 
-<<<<<<< HEAD
 def test_metadata_from_config_tabular_data(destination_path):
     # test if widget data is correctly set in the README
     X, y = load_iris(return_X_y=True, as_frame=True)
@@ -145,7 +144,8 @@
         }
     }
     assert metadata["widget"] == expected_data
-=======
+
+
 class TestCardRepr:
     """Test __str__ and __repr__ methods of Card, which are identical for now"""
 
@@ -260,5 +260,4 @@
             "  confusion_matrix='confusion_matrix.jpg',\n"
             ")"
         )
-        assert result == expected
->>>>>>> 3049da64
+        assert result == expected