--- conflicted
+++ resolved
@@ -1,3 +1,4 @@
+import copy
 import os
 import pickle
 import re
@@ -12,11 +13,8 @@
 from sklearn.datasets import load_iris
 from sklearn.inspection import permutation_importance
 from sklearn.linear_model import LinearRegression, LogisticRegression
-<<<<<<< HEAD
 from sklearn.metrics import f1_score, make_scorer
-=======
 from sklearn.neighbors import KNeighborsClassifier
->>>>>>> 637b8667
 
 from skops import hub_utils
 from skops.card import Card, metadata_from_config
@@ -397,7 +395,16 @@
         with pytest.raises(ValueError, match=msg):
             model_card.add_metrics(accuracy=0.9)
 
-<<<<<<< HEAD
+    def test_add_twice(self, model_card):
+        # it's possible to add the section twice, even if it doesn't make a lot
+        # of sense
+        model_card.add_metrics(accuracy=0.9)
+        text1 = model_card.select("Model description/Evaluation Results").content
+        model_card.add_metrics(section="Other section")
+        text2 = model_card.select("Other section").content
+        assert text1 == text2
+
+
 def test_template_sections_not_mutated_by_save(destination_path, model_card):
     template_sections_before = copy.deepcopy(model_card._template_sections)
     model_card.save(Path(destination_path) / "README.md")
@@ -504,35 +511,6 @@
     assert f"![Permutation Importance on f1]({plot_path}" in model_card.render()
 
 
-def test_temporary_plot(destination_path, model_card):
-    # test if the additions are made to a temporary template file
-    # and not to default template or template provided
-    root = skops.__path__
-    import matplotlib.pyplot as plt
-
-    # read original template
-    with open(Path(root[0]) / "card" / "default_template.md") as f:
-        default_template = f.read()
-    plt.plot([4, 5, 6, 7])
-    plt.savefig(Path(destination_path) / "fig1.png")
-    model_card.add_plot(fig1="fig1.png")
-    model_card.save(Path(destination_path) / "README.md")
-    # check if default template is not modified
-    with open(Path(root[0]) / "card" / "default_template.md") as f:
-        default_template_post = f.read()
-    assert default_template == default_template_post
-=======
-    def test_add_twice(self, model_card):
-        # it's possible to add the section twice, even if it doesn't make a lot
-        # of sense
-        model_card.add_metrics(accuracy=0.9)
-        text1 = model_card.select("Model description/Evaluation Results").content
-        model_card.add_metrics(section="Other section")
-        text2 = model_card.select("Other section").content
-        assert text1 == text2
->>>>>>> 637b8667
-
-
 class TestAddGetStartedCode:
     """Tests for getting started code"""
 
@@ -986,6 +964,8 @@
 
 class TestAddPlot:
     def test_add_plot(self, destination_path, model_card):
+        import matplotlib.pyplot as plt
+
         plt.plot([4, 5, 6, 7])
         plt.savefig(Path(destination_path) / "fig1.png")
         model_card = model_card.add_plot(fig1="fig1.png")
@@ -993,6 +973,8 @@
         assert plot_content == "![fig1](fig1.png)"
 
     def test_add_plot_to_existing_section(self, destination_path, model_card):
+        import matplotlib.pyplot as plt
+
         plt.plot([4, 5, 6, 7])
         plt.savefig(Path(destination_path) / "fig1.png")
         model_card = model_card.add_plot(**{"Model description/Figure 1": "fig1.png"})
