--- conflicted
+++ resolved
@@ -12,13 +12,6 @@
 from huggingface_hub import CardData, metadata_load
 from sklearn.datasets import load_iris
 from sklearn.linear_model import LinearRegression, LogisticRegression
-<<<<<<< HEAD
-from sklearn.tree import DecisionTreeClassifier
-
-from skops import hub_utils
-from skops.card import metadata_from_config
-from skops.card._model_card import Card, PlotSection, TableSection
-=======
 from sklearn.neighbors import KNeighborsClassifier
 
 from skops import hub_utils
@@ -29,7 +22,6 @@
     TableSection,
     _load_model,
 )
->>>>>>> ba840d44
 from skops.io import dump
 
 
@@ -149,47 +141,6 @@
     assert (Path(destination_path) / "README.md").exists()
 
 
-<<<<<<< HEAD
-def test_hyperparameter_table(model_card):
-    section_name = "Model description/Training Procedure/Hyperparameters"
-    result = model_card.select(section_name).content
-
-    lines = [
-        "The model is trained with below hyperparameters.",
-        "",
-        "<details>",
-        "<summary> Click to expand </summary>",
-        "",
-        "| Hyperparameter   | Value   |",
-        "|------------------|---------|",
-        "| copy_X           | True    |",
-        "| fit_intercept    | True    |",
-        "| n_jobs           |         |",
-        "| normalize        | False   |",
-        "| positive         | False   |",
-        "",
-        "</details>",
-    ]
-    # TODO: remove when dropping sklearn v0.24 and when dropping v1.1 and
-    # below. This is because the "normalize" parameter was changed after
-    # v0.24 will be removed completely in sklearn v1.2.
-    major, minor, *_ = sklearn.__version__.split(".")
-    major, minor = int(major), int(minor)
-    if (major >= 1) and (minor < 2):
-        lines[10] = "| normalize        | deprecated |"
-    elif (major >= 1) and (minor >= 2):
-        del lines[10]
-    expected = "\n".join(lines)
-
-    # remove multiple whitespaces and dashes, as they're not important and may
-    # differ depending on OS
-    expected = _strip_multiple_chars(expected, " ")
-    expected = _strip_multiple_chars(expected, "-")
-    result = _strip_multiple_chars(result, " ")
-    result = _strip_multiple_chars(result, "-")
-
-    assert result == expected
-=======
 CUSTOM_TEMPLATES = [None, {}, {"A Title", "Another Title", "A Title/A Section"}]  # type: ignore
 
 
@@ -262,7 +213,6 @@
         # both are identical, except for numbers like "#sk-container-id-123",
         # thus compare everything but the numbers
         assert re.split(r"\d+", text1) == re.split(r"\d+", text2)
->>>>>>> ba840d44
 
 
 def _strip_multiple_chars(text, char):
@@ -274,35 +224,6 @@
     return text
 
 
-<<<<<<< HEAD
-def test_hyperparameter_table_with_line_break():
-    # Hyperparameters can contain values with line breaks, "\n", in them. In
-    # that case, the markdown table is broken. Check that the hyperparameter
-    # table we create properly replaces the "\n" with "<br />".
-    class EstimatorWithLbInParams:
-        def get_params(self, deep=False):
-            return {"fit_intercept": True, "n_jobs": "line\nwith\nbreak"}
-
-    model_card = Card(EstimatorWithLbInParams())
-    section_name = "Model description/Training Procedure/Hyperparameters"
-    text_hyperparams = model_card.select(section_name).content
-
-    # remove multiple whitespaces, as they're not important
-    text_cleaned = _strip_multiple_chars(text_hyperparams, " ")
-    assert "| n_jobs | line<br />with<br />break |" in text_cleaned
-
-
-def test_plot_model(model_card):
-    text_plot = model_card.select(
-        "Model description/Training Procedure/Model Plot"
-    ).content
-    # don't compare whole text, as it's quite long and non-deterministic
-    assert text_plot.startswith("The model plot is below.\n\n<style>#sk-")
-    assert "<style>" in text_plot
-    assert text_plot.endswith(
-        "<pre>LinearRegression()</pre></div></div></div></div></div>"
-    )
-=======
 class TestAddHyperparams:
     """Tests for the model hyperparameters"""
 
@@ -348,344 +269,11 @@
         result = _strip_multiple_chars(result, " ")
         result = _strip_multiple_chars(result, "-")
         assert result == expected
->>>>>>> ba840d44
 
     def test_other_section(self, model_card, expected):
         model_card.add_hyperparams(section="Other section")
         result = model_card.select("Other section").content
 
-<<<<<<< HEAD
-def test_plot_model_false(model_card):
-    model = fit_model()
-    model_card = Card(model, model_diagram=False)
-    text_plot = model_card.select(
-        "Model description/Training Procedure/Model Plot"
-    ).content
-    assert text_plot == "The model plot is below."
-
-
-def test_render(model_card, destination_path):
-    file_name = destination_path / "README.md"
-    model_card.save(file_name)
-    with open(file_name, "r", encoding="utf-8") as f:
-        loaded = f.read()
-
-    rendered = model_card.render()
-    assert loaded == rendered
-
-
-def test_with_metadata(model_card):
-    model_card.metadata.foo = "something"
-    model_card.metadata.bar = "something else"
-    rendered = model_card.render()
-    expected = textwrap.dedent(
-        """
-        ---
-        foo: something
-        bar: something else
-        ---
-        """
-    ).strip()
-    assert rendered.startswith(expected)
-
-
-class TestSelect:
-    """Selecting sections from the model card"""
-
-    def test_select_existing_section(self, model_card):
-        section = model_card.select("Model description")
-        assert section.title == "Model description"
-
-    def test_select_existing_subsection(self, model_card):
-        section = model_card.select("Model description/Training Procedure")
-        assert section.title == "Training Procedure"
-
-        section = model_card.select(["Model description", "Training Procedure"])
-        assert section.title == "Training Procedure"
-
-    def test_select_non_existing_section_raises(self, model_card):
-        with pytest.raises(KeyError):
-            model_card.select("non-existing section")
-
-    def test_select_non_existing_subsection_raises(self, model_card):
-        with pytest.raises(KeyError):
-            model_card.select("Model description/non-existing subsection")
-
-        with pytest.raises(KeyError):
-            model_card.select(["Model description", "non-existing subsection"])
-
-    def test_select_non_existing_subsubsection_raises(self, model_card):
-        with pytest.raises(KeyError):
-            model_card.select(
-                "Model description/Training Procedure/non-existing sub-subsection"
-            )
-
-        with pytest.raises(KeyError):
-            model_card.select(
-                [
-                    "Model description",
-                    "Training Procedure",
-                    "non-existing sub-subsection",
-                ]
-            )
-
-    def test_select_non_existing_section_and_subsection_raises(self, model_card):
-        with pytest.raises(KeyError):
-            model_card.select(["non-existing section", "non-existing subsection"])
-
-    def test_select_empty_key_raises(self, model_card):
-        msg = r"Section name cannot be empty but got ''"
-        with pytest.raises(KeyError, match=msg):
-            model_card.select("")
-
-        msg = r"Section name cannot be empty but got '\[\]'"
-        with pytest.raises(KeyError, match=msg):
-            model_card.select([])
-
-    def test_select_empty_key_subsection_raises(self, model_card):
-        msg = r"Section name cannot be empty but got 'Model description/'"
-        with pytest.raises(KeyError, match=msg):
-            model_card.select("Model description/")
-
-        msg = r"Section name cannot be empty but got '\['Model description', ''\]'"
-        with pytest.raises(KeyError, match=msg):
-            model_card.select(["Model description", ""])
-
-    def test_default_skops_sections_present(self, model_card):
-        from skops.card._model_card import SKOPS_TEMPLATE
-
-        # model_card (which is prefilled) contains all default sections
-        for key in SKOPS_TEMPLATE:
-            model_card.select(key)
-
-    def test_default_hub_sections_present(self, model_card):
-        from skops.card._model_card import HUB_TEMPLATE
-
-        model = fit_model()
-        model_card = Card(model, model_diagram=False, template="hub")
-
-        # model_card contains all default sections
-        for key in HUB_TEMPLATE:
-            model_card.select(key)
-
-    def test_custom_template_sections_present(self, model_card):
-        template = {
-            "My awesome model": "hello",
-            "My awesome model/More details": "123",
-            "More info": "Thanks",
-        }
-        model = fit_model()
-        model_card = Card(model, model_diagram=False, template=template)
-
-        # model_card contains all default sections
-        for key in template:
-            model_card.select(key)
-
-        # no other top level sections as those defined in the template
-        assert list(model_card._data.keys()) == ["My awesome model", "More info"]
-
-    def test_default_skops_sections_empty_card(self, model_card):
-        # Without prefilled template, the card should not contain the default sections
-        from skops.card._model_card import SKOPS_TEMPLATE
-
-        # empty card does not contain those sections
-        model = fit_model()
-        card_empty = Card(model, model_diagram=False, template=None)
-        for key in SKOPS_TEMPLATE:
-            with pytest.raises(KeyError):
-                card_empty.select(key)
-
-    def test_invalid_template_name_raises(self):
-        msg = "Unknown template does-not-exist, must be one of"
-        with pytest.raises(ValueError, match=msg):
-            Card(model=None, template="does-not-exist")
-
-
-class TestAdd:
-    """Adding sections and subsections"""
-
-    def test_add_new_section(self, model_card):
-        model_card = model_card.add(**{"A new section": "sklearn FTW"})
-        section = model_card.select("A new section")
-        assert section.title == "A new section"
-        assert section.content == "sklearn FTW"
-
-    def test_add_new_subsection(self, model_card):
-        model_card = model_card.add(
-            **{"Model description/A new section": "sklearn FTW"}
-        )
-        section = model_card.select("Model description/A new section")
-        assert section.title == "A new section"
-        assert section.content == "sklearn FTW"
-
-        # make sure that the new subsection is the last subsection
-        subsections = model_card._data["Model description"].subsections
-        assert len(subsections) > 1  # exclude trivial case of only one subsection
-
-        last_subsection = list(subsections.values())[-1]
-        assert last_subsection is section
-
-    def test_add_new_section_and_subsection(self, model_card):
-        model_card = model_card.add(**{"A new section/A new subsection": "sklearn FTW"})
-
-        section = model_card.select("A new section")
-        assert section.title == "A new section"
-        assert section.content == ""
-
-        subsection = model_card.select("A new section/A new subsection")
-        assert subsection.title == "A new subsection"
-        assert subsection.content == "sklearn FTW"
-
-    def test_add_new_section_with_slash_in_name(self, model_card):
-        model_card = model_card.add(**{"A new\\/section": "sklearn FTW"})
-        section = model_card.select("A new\\/section")
-        assert section.title == "A new/section"
-        assert section.content == "sklearn FTW"
-
-    def test_add_new_subsection_with_slash_in_name(self, model_card):
-        model_card = model_card.add(
-            **{"Model description/A new\\/section": "sklearn FTW"}
-        )
-        section = model_card.select("Model description/A new\\/section")
-        assert section.title == "A new/section"
-        assert section.content == "sklearn FTW"
-
-    def test_add_content_to_existing_section(self, model_card):
-        # Add content (not new sections) to an existing section. Make sure that
-        # existing subsections are not affected by this
-        section = model_card.select("Model description")
-        num_subsection_before = len(section.subsections)
-        assert num_subsection_before > 0  # exclude trivial case of empty sections
-
-        # add content to "Model description" section
-        model_card = model_card.add(**{"Model description": "sklearn FTW"})
-        section = model_card.select("Model description")
-        num_subsection_after = len(section.subsections)
-
-        assert num_subsection_before == num_subsection_after
-        assert section.content == "sklearn FTW"
-
-
-class TestDelete:
-    """Deleting sections and subsections"""
-
-    def test_delete_section(self, model_card):
-        model_card.select("Model description")
-        model_card.delete("Model description")
-        with pytest.raises(KeyError):
-            model_card.select("Model description")
-
-    def test_delete_subsection(self, model_card):
-        model_card.select("Model description/Training Procedure")
-        model_card.delete("Model description/Training Procedure")
-        with pytest.raises(KeyError):
-            model_card.select("Model description/Training Procedure")
-        # parent section still exists
-        model_card.delete("Model description")
-
-    def test_delete_subsubsection(self, model_card):
-        model_card.select("Model description/Training Procedure/Hyperparameters")
-        model_card.delete("Model description/Training Procedure/Hyperparameters")
-        with pytest.raises(KeyError):
-            model_card.select("Model description/Training Procedure/Hyperparameters")
-        # parent section still exists
-        model_card.delete("Model description/Training Procedure")
-
-    def test_delete_section_with_slash_in_name(self, model_card):
-        model_card.add(**{"A new\\/section": "some content"})
-        model_card.select("A new\\/section")
-        model_card.delete("A new\\/section")
-        with pytest.raises(KeyError):
-            model_card.select("A new\\/section")
-
-    def test_delete_non_existing_section_raises(self, model_card):
-        with pytest.raises(KeyError):
-            model_card.delete("non-existing section")
-
-    def test_delete_non_existing_subsection_raises(self, model_card):
-        with pytest.raises(KeyError):
-            model_card.delete("Model description/non-existing subsection")
-
-        with pytest.raises(KeyError):
-            model_card.delete(["Model description", "non-existing subsection"])
-
-    def test_delete_non_existing_subsubsection_raises(self, model_card):
-        with pytest.raises(KeyError):
-            model_card.delete(
-                "Model description/Training Procedure/non-existing sub-subsection"
-            )
-
-        with pytest.raises(KeyError):
-            model_card.delete(
-                [
-                    "Model description",
-                    "Training Procedure",
-                    "non-existing sub-subsection",
-                ]
-            )
-
-    def test_delete_non_existing_section_and_subsection_raises(self, model_card):
-        with pytest.raises(KeyError):
-            model_card.delete(["non-existing section", "non-existing subsection"])
-
-    def test_delete_empty_key_raises(self, model_card):
-        msg = r"Section name cannot be empty but got ''"
-        with pytest.raises(KeyError, match=msg):
-            model_card.delete("")
-
-        msg = r"Section name cannot be empty but got '\[\]'"
-        with pytest.raises(KeyError, match=msg):
-            model_card.delete([])
-
-    def test_delete_empty_key_subsection_raises(self, model_card):
-        msg = r"Section name cannot be empty but got 'Model description/'"
-        with pytest.raises(KeyError, match=msg):
-            model_card.delete("Model description/")
-
-        msg = r"Section name cannot be empty but got '\['Model description', ''\]'"
-        with pytest.raises(KeyError, match=msg):
-            model_card.delete(["Model description", ""])
-
-
-def test_add_plot(destination_path, model_card):
-    plt.plot([4, 5, 6, 7])
-    plt.savefig(Path(destination_path) / "fig1.png")
-    model_card = model_card.add_plot(fig1="fig1.png")
-    plot_content = model_card.select("fig1").content.format()
-    assert plot_content == "![fig1](fig1.png)"
-
-
-def test_add_plot_to_existing_section(destination_path, model_card):
-    plt.plot([4, 5, 6, 7])
-    plt.savefig(Path(destination_path) / "fig1.png")
-    model_card = model_card.add_plot(**{"Model description/Figure 1": "fig1.png"})
-    plot_content = model_card.select("Model description/Figure 1").content.format()
-    assert plot_content == "![Figure 1](fig1.png)"
-
-
-def test_adding_metadata(model_card):
-    # test if the metadata is added to the card
-    model_card.metadata.tags = "dummy"
-    metadata = list(model_card._generate_metadata(model_card.metadata))
-    assert len(metadata) == 1
-    assert metadata[0] == "metadata.tags=dummy,"
-
-
-@pytest.mark.xfail(reason="Waiting for update of model attribute")
-def test_override_model(model_card):
-    # test that the model can be overridden and dependent sections are updated
-    hyperparams_before = model_card.select(
-        "Model description/Training Procedure/Hyperparameters"
-    ).content
-    model_card.model = DecisionTreeClassifier()
-    hyperparams_after = model_card.select(
-        "Model description/Training Procedure/Hyperparameters"
-    ).content
-
-    assert hyperparams_before != hyperparams_after
-    assert "fit_intercept" not in hyperparams_before
-    assert "min_samples_leaf" in hyperparams_after
-=======
         # remove multiple whitespaces and dashes, as they're not important and may
         # differ depending on OS
         result = _strip_multiple_chars(result, " ")
@@ -857,7 +445,6 @@
         model = fit_model()
         card = Card(model, metadata=metadata_skops)
         return card
->>>>>>> ba840d44
 
     def test_default_pickle(self, model_card):
         # by default, don't add a table, as there are no metrics
@@ -876,52 +463,6 @@
         )
         assert result == expected
 
-<<<<<<< HEAD
-def test_add_metrics(destination_path, model_card):
-    model_card.add_metrics(**{"acc": "0.1"})  # str
-    model_card.add_metrics(f1=0.1)  # float
-    model_card.add_metrics(awesomeness=123)  # int
-
-    eval_metric_content = model_card.select(
-        "Model description/Evaluation Results"
-    ).content
-    expected = "\n".join(
-        [
-            "| Metric      |   Value |",
-            "|-------------|---------|",
-            "| acc         |     0.1 |",
-            "| f1          |     0.1 |",
-            "| awesomeness |   123   |",
-        ]
-    )
-    assert eval_metric_content.endswith(expected)
-
-
-@pytest.mark.parametrize(
-    "template, msg",
-    [
-        (None, "Adding metrics is only possible with one of"),
-        ({"My custom template": ""}, "Adding metrics is only possible with one of"),
-        ("does-not-exist", "Unknown template does-not-exist, must be one of"),
-    ],
-)
-def test_add_metric_no_template_raises(template, msg):
-    # when the template is not one of the standard templates, we cannot know
-    # where to put the metric, so this should fail with a helpful error message
-    with pytest.raises(ValueError, match=msg):
-        card = Card(None, template=template)
-        card.add_metrics(f1=0.1)
-
-
-def test_code_autogeneration(
-    model_card, destination_path, pkl_model_card_metadata_from_config
-):
-    # test if getting started code is automatically generated
-    metadata = metadata_load(local_path=Path(destination_path) / "README.md")
-    filename = metadata["model_file"]
-    with open(Path(destination_path) / "README.md") as f:
-        assert f"joblib.load({filename})" in f.read()
-=======
     def test_default_skops(self, model_card_skops):
         # by default, don't add a table, as there are no metrics
         result = model_card_skops.select("How to Get Started with the Model").content
@@ -938,7 +479,6 @@
             "```"
         )
         assert result == expected
->>>>>>> ba840d44
 
     def test_no_metadata_file_name(self):
         model = fit_model()
@@ -985,17 +525,6 @@
         )
         assert result == expected
 
-<<<<<<< HEAD
-def test_code_autogeneration_skops(
-    destination_path, skops_model_card_metadata_from_config
-):
-    # test if getting started code is automatically generated for skops format
-    metadata = metadata_load(local_path=Path(destination_path) / "README.md")
-    filename = metadata["model_file"]
-    with open(Path(destination_path) / "README.md") as f:
-        read_buffer = f.read()
-        assert f'model = load("{filename}")' in read_buffer
-=======
     def test_other_model_format(self, model_card):
         model_card.add_get_started_code(model_format="skops")
         result = model_card.select("How to Get Started with the Model").content
@@ -1012,7 +541,6 @@
             "```"
         )
         assert result == expected
->>>>>>> ba840d44
 
     def test_invalid_model_format_passed(self, model_card):
         # json is not a valid model format
@@ -1464,10 +992,6 @@
           model=LinearRegression(fit_intercept=False),
           Model description/Training Procedure/...ed | | positive | False | </details>,
           Model description/Training Procedure/...</pre></div></div></div></div></div>,
-<<<<<<< HEAD
-          Model description/Evaluation Results=...ric | Value | |----------|---------|,
-=======
->>>>>>> ba840d44
           Model Card Authors=Jane Doe,
           Figures/ROC='ROC.png',
           Figures/Confusion matrix='confusion_matrix.jpg',
