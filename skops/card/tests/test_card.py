--- conflicted
+++ resolved
@@ -14,13 +14,8 @@
 from sklearn.tree import DecisionTreeClassifier
 
 from skops import hub_utils
-<<<<<<< HEAD
-from skops.card import metadata_from_config
-from skops.card._model_card import Card, PlotSection, TableSection
-=======
 from skops.card import Card, metadata_from_config
 from skops.card._model_card import PlotSection, TableSection, _load_model
->>>>>>> 30ddea70
 from skops.io import dump
 
 
