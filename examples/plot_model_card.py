"""
scikit-learn model cards
--------------------------------------

This guide demonstrates how you can use this package to create a model card on a
scikit-learn compatible model and save it.
"""

# %%
# Imports
# =======
# First we will import everything required for the rest of this document.

<<<<<<< HEAD
=======

import os
>>>>>>> 24d35e4d
import pickle
from pathlib import Path
from tempfile import mkdtemp, mkstemp

import matplotlib.pyplot as plt
import sklearn
from sklearn.datasets import load_breast_cancer
from sklearn.ensemble import HistGradientBoostingClassifier
from sklearn.experimental import enable_halving_search_cv  # noqa
<<<<<<< HEAD
from sklearn.metrics import ConfusionMatrixDisplay, confusion_matrix
=======
from sklearn.metrics import (
    ConfusionMatrixDisplay,
    classification_report,
    confusion_matrix,
)
>>>>>>> 24d35e4d
from sklearn.model_selection import HalvingGridSearchCV, train_test_split

from skops import card, hub_utils

# %%
# Data
# ====
# We load breast cancer dataset from sklearn.

X, y = load_breast_cancer(as_frame=True, return_X_y=True)
X_train, X_test, y_train, y_test = train_test_split(
    X, y, test_size=0.3, random_state=42
)
print("X's summary: ", X.describe())
print("y's summary: ", y.describe())


# %%
# Train a Model
# =============
# Using the above data, we train a model. To select the model, we use
# :class:`~sklearn.model_selection.HalvingGridSearchCV` with a parameter grid
# over :class:`~sklearn.ensemble.HistGradientBoostingClassifier`.

param_grid = {
    "max_leaf_nodes": [5, 10, 15],
    "max_depth": [2, 5, 10],
}

model = HalvingGridSearchCV(
    estimator=HistGradientBoostingClassifier(),
    param_grid=param_grid,
    random_state=42,
    n_jobs=-1,
).fit(X_train, y_train)
model.score(X_test, y_test)


# %%
# Initialize a repository to save our files in
# ============================================
# We will now initialize a repository and save our model
_, pkl_name = mkstemp(prefix="skops-", suffix=".pkl")

with open(pkl_name, mode="bw") as f:
    pickle.dump(model, file=f)

local_repo = mkdtemp(prefix="skops-")

hub_utils.init(
    model=pkl_name, requirements=[f"scikit-learn={sklearn.__version__}"], dst=local_repo
)

# %%
# Create a model card
# ====================
<<<<<<< HEAD
# We now create a model card.
# Then, we pass information using ``add()`` and plots using ``add_plot()``.
# We'll then save the card as `README.md`.

model_card = card.Card(model)
=======
# We now create a model card, set couple of attributes and save it.
# We first set the metadata with ``CardData`` and we'll later pass it to ``create_model_card``.
>>>>>>> 24d35e4d


# %%
# Pass information and plots to our model card
# ============================================
# We will pass information to fill our model card.
# We will add plots to our card, note that these plots don't necessarily
# have to have a section in our template.
# We will save the plots, and then pass plot name with path to ``add_inspection``.

license = "mit"
limitations = "This model is not ready to be used in production."
model_description = (
    "This is a HistGradientBoostingClassifier model trained on breast cancer dataset."
    " It's trained with Halving Grid Search Cross Validation, with parameter grids on"
    " max_leaf_nodes and max_depth."
)
<<<<<<< HEAD
=======
license = "mit"

eval_results = card.evaluate(
    model, X_test, y_test, "r2", "random_type", "dummy_dataset", "tabular-regression"
)

card_data = CardData(
    license=license,
    tags=["tabular-classification"],
    datasets="breast-cancer",
    eval_results=eval_results,
    model_name="my-cool-model",
    metrics=["acc"],
)

# %%
# Inspecting the model
# ====================
# We'll pass permutation importances, confusion matrix and classification report
# to our model card template. Skops includes a util to calculate and parse
# permutation importances, we'll use that. For confusion matrix and
# classification report, we'll use tools from scikit-learn. Additionally, model
# card template has an extra section for images, so we will use
# ConfusionMatrixDisplay and put the created plot in that section.


predictions = model.predict(X_test)
permutation_importances = card.permutation_importances(model, X_test, y_test)
confusion_matrix_arr = confusion_matrix(y_test, predictions, labels=model.classes_)
clf_report = classification_report(y_test, predictions, labels=model.classes_)
disp = ConfusionMatrixDisplay(
    confusion_matrix=confusion_matrix_arr, display_labels=model.classes_
)
plt.savefig("./confusion_matrix.png")


# %% Additional sections
# ======================
# We can introduce introductions on how to use the model to our model card. This
# section will be formatted as a code. We will also put citation info and name
# of the author of the model card.

>>>>>>> 24d35e4d
model_card_authors = "skops_user"
get_started_code = (
    "import pickle\nwith open(dtc_pkl_filename, 'rb') as file:\nclf = pickle.load(file)"
)
<<<<<<< HEAD
citation_bibtex = "bibtex\n@inproceedings{...,year={2020}}"
model_card.add(
    citation_bibtex=citation_bibtex,
    get_started_code=get_started_code,
    model_card_authors=model_card_authors,
    limitations=limitations,
    model_description=model_description,
=======
citation = "bibtex\n@inproceedings{...,year={2020}}"


# %% Create and save the card!
# ============================
# We will now create the model card using model, card_data and rest of the
# information. We'll initialize a repository and save the card along with the
# model.

model_card = card.create_model_card(
    model,
    card_data=card_data,
    limitations=limitations,
    model_description=model_description,
    citation_bibtex=citation,
    model_card_authors=model_card_authors,
    get_started_code=get_started_code,
    permutation_importances=permutation_importances,
    classification_report=clf_report,
    confusion_matrix=confusion_matrix_arr,
    metric_plot="./confusion_matrix.png",
>>>>>>> 24d35e4d
)
y_pred = model.predict(X_test)
cm = confusion_matrix(y_test, y_pred, labels=model.classes_)
disp = ConfusionMatrixDisplay(confusion_matrix=cm, display_labels=model.classes_)
disp.plot()

disp.figure_.savefig(Path(local_repo) / "confusion_matrix.png")

model_card.add_plot(**{"confusion matrix": "confusion_matrix.png"})

# %%
# Save model card
# ===============
# We can simply save our model card by providing a path to ``save()``

model_card.save(Path(local_repo) / "README.md")<|MERGE_RESOLUTION|>--- conflicted
+++ resolved
@@ -11,11 +11,6 @@
 # =======
 # First we will import everything required for the rest of this document.
 
-<<<<<<< HEAD
-=======
-
-import os
->>>>>>> 24d35e4d
 import pickle
 from pathlib import Path
 from tempfile import mkdtemp, mkstemp
@@ -25,15 +20,12 @@
 from sklearn.datasets import load_breast_cancer
 from sklearn.ensemble import HistGradientBoostingClassifier
 from sklearn.experimental import enable_halving_search_cv  # noqa
-<<<<<<< HEAD
-from sklearn.metrics import ConfusionMatrixDisplay, confusion_matrix
-=======
 from sklearn.metrics import (
     ConfusionMatrixDisplay,
     classification_report,
     confusion_matrix,
 )
->>>>>>> 24d35e4d
+
 from sklearn.model_selection import HalvingGridSearchCV, train_test_split
 
 from skops import card, hub_utils
@@ -90,16 +82,12 @@
 # %%
 # Create a model card
 # ====================
-<<<<<<< HEAD
 # We now create a model card.
 # Then, we pass information using ``add()`` and plots using ``add_plot()``.
 # We'll then save the card as `README.md`.
 
 model_card = card.Card(model)
-=======
-# We now create a model card, set couple of attributes and save it.
-# We first set the metadata with ``CardData`` and we'll later pass it to ``create_model_card``.
->>>>>>> 24d35e4d
+
 
 
 # %%
@@ -117,22 +105,38 @@
     " It's trained with Halving Grid Search Cross Validation, with parameter grids on"
     " max_leaf_nodes and max_depth."
 )
-<<<<<<< HEAD
-=======
-license = "mit"
 
 eval_results = card.evaluate(
     model, X_test, y_test, "r2", "random_type", "dummy_dataset", "tabular-regression"
 )
+model_card_authors = "skops_user"
+get_started_code = (
+    "import pickle\nwith open(dtc_pkl_filename, 'rb') as file:\nclf = pickle.load(file)"
+)
+citation_bibtex = "bibtex\n@inproceedings{...,year={2020}}"
+model_card.add(
+    citation_bibtex=citation_bibtex,
+    get_started_code=get_started_code,
+    model_card_authors=model_card_authors,
+    limitations=limitations,
+    model_description=model_description,
+)
+model_card.add(
+    citation_bibtex=citation_bibtex,
+    get_started_code=get_started_code,
+    model_card_authors=model_card_authors,
+    limitations=limitations,
+    model_description=model_description,
+)
+y_pred = model.predict(X_test)
+cm = confusion_matrix(y_test, y_pred, labels=model.classes_)
+disp = ConfusionMatrixDisplay(confusion_matrix=cm, display_labels=model.classes_)
+disp.plot()
 
-card_data = CardData(
-    license=license,
-    tags=["tabular-classification"],
-    datasets="breast-cancer",
-    eval_results=eval_results,
-    model_name="my-cool-model",
-    metrics=["acc"],
-)
+disp.figure_.savefig(Path(local_repo) / "confusion_matrix.png")
+
+model_card.add_plot(**{"confusion matrix": "confusion_matrix.png"})
+
 
 # %%
 # Inspecting the model
@@ -161,51 +165,9 @@
 # section will be formatted as a code. We will also put citation info and name
 # of the author of the model card.
 
->>>>>>> 24d35e4d
-model_card_authors = "skops_user"
-get_started_code = (
-    "import pickle\nwith open(dtc_pkl_filename, 'rb') as file:\nclf = pickle.load(file)"
-)
-<<<<<<< HEAD
-citation_bibtex = "bibtex\n@inproceedings{...,year={2020}}"
-model_card.add(
-    citation_bibtex=citation_bibtex,
-    get_started_code=get_started_code,
-    model_card_authors=model_card_authors,
-    limitations=limitations,
-    model_description=model_description,
-=======
-citation = "bibtex\n@inproceedings{...,year={2020}}"
 
+# TODO: Solve conflicting UX
 
-# %% Create and save the card!
-# ============================
-# We will now create the model card using model, card_data and rest of the
-# information. We'll initialize a repository and save the card along with the
-# model.
-
-model_card = card.create_model_card(
-    model,
-    card_data=card_data,
-    limitations=limitations,
-    model_description=model_description,
-    citation_bibtex=citation,
-    model_card_authors=model_card_authors,
-    get_started_code=get_started_code,
-    permutation_importances=permutation_importances,
-    classification_report=clf_report,
-    confusion_matrix=confusion_matrix_arr,
-    metric_plot="./confusion_matrix.png",
->>>>>>> 24d35e4d
-)
-y_pred = model.predict(X_test)
-cm = confusion_matrix(y_test, y_pred, labels=model.classes_)
-disp = ConfusionMatrixDisplay(confusion_matrix=cm, display_labels=model.classes_)
-disp.plot()
-
-disp.figure_.savefig(Path(local_repo) / "confusion_matrix.png")
-
-model_card.add_plot(**{"confusion matrix": "confusion_matrix.png"})
 
 # %%
 # Save model card
