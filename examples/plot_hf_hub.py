"""
scikit-learn models on HuggingFace Hub
--------------------------------------

This guide demonstrates how you can use this package to create a HuggingFace
Hub model repository based on a scikit-learn compatible model, and how to
fetch scikit-learn compatible models from the Hub and run them locally.
"""

# %%
# Imports
# =======
# First we will import everything required for the rest of this document.

import json
import os
import pickle
from tempfile import mkdtemp, mkstemp
from uuid import uuid4

import sklearn
from huggingface_hub import HfApi
from sklearn.datasets import load_breast_cancer
from sklearn.ensemble import HistGradientBoostingClassifier
from sklearn.experimental import enable_halving_search_cv  # noqa
from sklearn.model_selection import HalvingGridSearchCV, train_test_split

<<<<<<< HEAD
from skops import card, hf_hub
=======
from skops import hub_utils
>>>>>>> 25d5aa1d

# %%
# Data
# ====
# Then we create some random data to train and evaluate our model.

X, y = load_breast_cancer(as_frame=True, return_X_y=True)
X_train, X_test, y_train, y_test = train_test_split(
    X, y, test_size=0.3, random_state=42
)
print("X's summary: ", X.describe())
print("y's summary: ", y.describe())


# %%
# Train a Model
# =============
# Using the above data, we train a model. To select the model, we use
# :class:`~sklearn.model_selection.HalvingGridSearchCV` with a parameter grid
# over :class:`~sklearn.ensemble.HistGradientBoostingClassifier`.

param_grid = {
    "max_leaf_nodes": [5, 10, 15],
    "max_depth": [2, 5, 10],
}

model = HalvingGridSearchCV(
    estimator=HistGradientBoostingClassifier(),
    param_grid=param_grid,
    random_state=42,
    n_jobs=-1,
).fit(X_train, y_train)
model.score(X_test, y_test)

# %%
# Initialize a Model Repo
# =======================
# We now initialize a model repository locally, and push it to the hub. For
# that, we need to first store the model as a pickle file and pass it to the
# hub tools.

# The file name is not significant, here we choose to save it with a `pkl`
# extension.
_, pkl_name = mkstemp(prefix="skops-", suffix=".pkl")
with open(pkl_name, mode="bw") as f:
    pickle.dump(model, file=f)

local_repo = mkdtemp(prefix="skops-")
hub_utils.init(
    model=pkl_name, requirements=[f"scikit-learn={sklearn.__version__}"], dst=local_repo
)

# %%
# We can no see what the contents of the created local repo are:
print(os.listdir(local_repo))

# %%
# Model Card
# ==========
model_card = card.create_model_card(model)
model_card.save(f"{local_repo}/README.md")

# %%
# Push to Hub
# ===========
# And finally, we can push the model to the hub. This requires a user access
# token which you can get under https://huggingface.co/settings/tokens

# you can put your own token here, or set it as an environment variable before
# running this script.
token = os.environ["HF_HUB_TOKEN"]

repo_name = f"hf_hub_example-{uuid4()}"
user_name = HfApi().whoami(token=token)["name"]
repo_id = f"{user_name}/{repo_name}"

# Now we can push our files to the repo. The following function creates the
# remote repository if it doesn't exist; this is controlled via the
# ``create_remote`` argument.
hub_utils.push(
    repo_id=repo_id,
    source=local_repo,
    token=token,
    commit_message="pushing files to the repo from the example!",
    create_remote=True,
)

# %%
# Once uploaded, other users can download and use it, unless you make the repo
# private. Given a repository's name, here's how one can download it:
repo_copy = mkdtemp(prefix="skops")
hub_utils.download(repo_id=repo_id, dst=repo_copy)
print(os.listdir(repo_copy))


# %%
# You can also get the requirements of this repository:
print(hub_utils.get_requirements(path=repo_copy))

# %%
# As well as the complete configuration of the project:
print(json.dumps(hub_utils.get_config(path=repo_copy), indent=2))

# %%
# Now you can check the contents of the repository under your user.
#
# Update Requirements
# ===================
# If you update your environment and the versions of your requirements are
# changed, you can update the requirement in your repo by calling
# ``update_env``, which automatically detects the existing installation of the
# current environment and updates the requirements accordingly.

hub_utils.update_env(path=local_repo, requirements=["scikit-learn"])

# %%
# Delete Repository
# =================
# At the end, you can also delete the repository you created using
# ``HfApi().delete_repo``. For more information please refer to the
# documentation of ``huggingface_hub`` library.

HfApi().delete_repo(repo_id=repo_id, token=token)<|MERGE_RESOLUTION|>--- conflicted
+++ resolved
@@ -25,11 +25,7 @@
 from sklearn.experimental import enable_halving_search_cv  # noqa
 from sklearn.model_selection import HalvingGridSearchCV, train_test_split
 
-<<<<<<< HEAD
-from skops import card, hf_hub
-=======
 from skops import hub_utils
->>>>>>> 25d5aa1d
 
 # %%
 # Data
